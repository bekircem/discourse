[main]
host = https://www.transifex.com
<<<<<<< HEAD
lang_map = es_ES: es, fr_FR: fr, ko_KR: ko, pt_PT: pt, vi_VN: vi
=======
lang_map = es_ES: es, fr_FR: fr, ko_KR: ko, pt_PT: pt, sk_SK: sk
>>>>>>> 2a24403e

[discourse-org.clientenyml]
file_filter = config/locales/client.<lang>.yml
source_file = config/locales/client.en.yml
source_lang = en
type = YML

[discourse-org.serverenyml]
file_filter = config/locales/server.<lang>.yml
source_file = config/locales/server.en.yml
source_lang = en
type = YML

[discourse-org.pollclientenyml]
file_filter = plugins/poll/config/locales/client.<lang>.yml
source_file = plugins/poll/config/locales/client.en.yml
source_lang = en
type = YML

[discourse-org.pollserverenyml]
file_filter = plugins/poll/config/locales/server.<lang>.yml
source_file = plugins/poll/config/locales/server.en.yml
source_lang = en
type = YML

[discourse-org.imgurserverenyml]
file_filter = vendor/gems/discourse_imgur/lib/discourse_imgur/locale/server.<lang>.yml
source_file = vendor/gems/discourse_imgur/lib/discourse_imgur/locale/server.en.yml
source_lang = en
type = YML

[discourse-org.403html]
file_filter = public/403.<lang>.html
source_file = public/403.html
source_lang = en
type = HTML

[discourse-org.422html]
file_filter = public/422.<lang>.html
source_file = public/422.html
source_lang = en
type = HTML

[discourse-org.500html]
file_filter = public/500.<lang>.html
source_file = public/500.html
source_lang = en
type = HTML

[discourse-org.503html]
file_filter = public/503.<lang>.html
source_file = public/503.html
source_lang = en
type = HTML<|MERGE_RESOLUTION|>--- conflicted
+++ resolved
@@ -1,10 +1,6 @@
 [main]
 host = https://www.transifex.com
-<<<<<<< HEAD
-lang_map = es_ES: es, fr_FR: fr, ko_KR: ko, pt_PT: pt, vi_VN: vi
-=======
-lang_map = es_ES: es, fr_FR: fr, ko_KR: ko, pt_PT: pt, sk_SK: sk
->>>>>>> 2a24403e
+lang_map = es_ES: es, fr_FR: fr, ko_KR: ko, pt_PT: pt, sk_SK: sk, vi_VN: vi
 
 [discourse-org.clientenyml]
 file_filter = config/locales/client.<lang>.yml
