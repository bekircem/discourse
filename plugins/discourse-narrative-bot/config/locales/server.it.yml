--- conflicted
+++ resolved
@@ -162,11 +162,7 @@
           - https://it.wikipedia.org/wiki/Pagina_principale
           - https://it.wikipedia.org/wiki/Traduzione
         reply: |-
-<<<<<<< HEAD
-          Fantastico! Questo funzionerà per la maggior parte dei collegamenti <img src="%{base_uri}/images/font-awesome-link.png" width="16" height="16">. Ricorda, deve essere su una linea _da solo_, con nient'altro davanti o dietro.
-=======
           Fantastico! Questo funzionerà per la maggior parte dei  <img src="%{base_uri}/plugins/discourse-narrative-bot/images/font-awesome-link.png" width="16" height="16"> collegamenti. Ricorda, deve essere su una riga _da solo_, con niente davanti o dietro.
->>>>>>> df163cbf
         not_found: |-
           Mi dispiace, non riesco a trovare il collegamento nella tua risposta! :cry:
 
@@ -226,19 +222,11 @@
           Selezionare un qualsiasi testo del mio messaggio farà apparire il pulsante <kbd>**Cita**</kbd>. E anche premere **Rispondi** con qualsiasi testo selezionato funzionerà! Puoi provare di nuovo?
       bookmark:
         instructions: |-
-<<<<<<< HEAD
-          Se vuoi saperne di più, seleziona <img src="%{base_uri}/images/font-awesome-ellipsis.png" width="16" height="16"> qui sotto e <img src="%{base_uri}/images/font-awesome-bookmark.png" width="16" height="16"> per inserire **questo messaggio privato nei segnalibri**.  Se lo farai, ci potrebbe essere un :gift: nel tuo futuro!
+          Se vuoi saperne di più, seleziona <img src="%{base_uri}/plugins/discourse-narrative-bot/images/font-awesome-ellipsis.png" width="16" height="16"> qui sotto e <img src="%{base_uri}/plugins/discourse-narrative-bot/images/font-awesome-bookmark.png" width="16" height="16"> per inserire **questo messaggio privato nei segnalibri**.  Se lo farai, ci potrebbe essere un :gift: in futuro!
         reply: |-
           Eccellente! Ora potrai tornare facilmente a questa conversazione privata in ogni momento, proprio dalla [scheda segnalibri sul tuo profilo](%{profile_page_url}/activity/bookmarks). Basta selezionare l'immagine del tuo profilo in alto a destra &#8599;
         not_found: |-
-          Oh oh, non vedo nessun segnalibro in questo argomento. Hai trovato il pulsante segnalibro sotto ogni messaggio?  Usa mostra altro <img src="%{base_uri}/images/font-awesome-ellipsis.png" width="16" height="16"> per rivelare pulsanti aggiuntivi se necessario.
-=======
-          Se vuoi saperne di più, seleziona <img src="%{base_uri}/plugins/discourse-narrative-bot/images/font-awesome-ellipsis.png" width="16" height="16"> qui sotto e <img src="%{base_uri}/plugins/discourse-narrative-bot/images/font-awesome-bookmark.png" width="16" height="16"> per inserire **questo messaggio privato nei segnalibri**.  Se lo farai, ci potrebbe essere un :gift: in futuro!
-        reply: |-
-          Eccellente! Ora potrai tornare facilmente a questa conversazione privata in ogni momento, proprio dalla [scheda segnalibri sul tuo profilo](%{profile_page_url}/activity/bookmarks). Basta selezionare l'immagine del tuo profilo in alto a destra &#8599;
-        not_found: |-
           Oh oh, non vedo nessun segnalibro in questo argomento. Hai trovato il pulsante segnalibro sotto ogni messaggio?  Usa il pulsante mostra altro <img src="%{base_uri}/plugins/discourse-narrative-bot/images/font-awesome-ellipsis.png" width="16" height="16"> per rivelare altri pulsanti se è necessario.
->>>>>>> df163cbf
       emoji:
         instructions: |-
           Puoi avermi visto usare delle piccole immagini nelle mie risposte :blue_car::dash: che sono chiamate [emoji](https://it.wikipedia.org/wiki/Emoji). Puoi **aggiungere una emoji** alla tua risposta? Uno qualsiasi di questi metodi funzionerà:
@@ -247,11 +235,7 @@
 
           - Digita due punti <kbd>:</kbd> poi completa il nome della emoji `:tada:`
 
-<<<<<<< HEAD
-          - Premi il pulsante emoji <img src="%{base_uri}/images/font-awesome-smile.png" width="16" height="16"> nell'editor, o sulla tastiera mobile
-=======
           - Premi il pulsante emoji <img src="%{base_uri}/plugins/discourse-narrative-bot/images/font-awesome-smile.png" width="16" height="16">  nell'editor, oppure sulla tastiera del tuo dispositivo mobile
->>>>>>> df163cbf
         reply: |-
           Questo è :sparkles: _emojitastico!_ :sparkles:
         not_found: |-
@@ -259,11 +243,7 @@
 
           Prova a digitare due punti <kbd>:</kbd> per far apparire il selettore delle emoji, poi digita qualche lettere della emoji che vuoi, ad esempio `:bird:`
 
-<<<<<<< HEAD
-          Oppure premi il pulsante emoji <img src="%{base_uri}/images/font-awesome-smile.png" width="16" height="16"> nell'editor.
-=======
           Oppure, premi il pulsante emoji <img src="%{base_uri}/plugins/discourse-narrative-bot/images/font-awesome-smile.png" width="16" height="16"> nell'editor.
->>>>>>> df163cbf
 
           (Se sei su un dispositvo mobile, puoi anche inviare emoji direttamente dalla tastiera.)
       mention:
@@ -283,16 +263,6 @@
 
           >  :imp: Ho scritto qualcosa di brutto qui
 
-<<<<<<< HEAD
-          Credo che tu sappia cosa fare. Vai avanti e **segnala questo messaggio** <img src="%{base_uri}/images/font-awesome-flag.png" width="16" height="16"> come inappropriato!
-        reply: |-
-          [Il nostro staff](/groups/staff) verrà notificato privatamente della tua segnalazione. Se abbastanza membri della comunità segnalano un messaggio, quest'ultimo verrà automaticamente nascosto per precauzione. (Dal momento che non ho scritto veramente qualcosa di brutto :angel:, ho rimosso la segnalazione per ora.)
-        not_found: |-
-          Oh no, il mio brutto messaggio non è ancora stato segnalato. :worried: Puoi segnalarlo come inappropriato usando il pulsante **segnala** <img src="%{base_uri}/images/font-awesome-flag.png" width="16" height="16">? Non dimenticarti di usare il pulsante mostra altro <img src="%{base_uri}/images/font-awesome-ellipsis.png" width="16" height="16"> per rivelare altre azioni possibili su ogni messaggio.
-      search:
-        instructions: |-
-          _psst_ … Ho nascosto una sorpresa in una delle mie risposte precedenti. Se sei pronto alla sfida, **seleziona l'icona cerca** <img src="%{base_uri}/images/font-awesome-search.png" width="16" height="16"> in alto a destra &#8599; per cercarla.
-=======
           Penso che tu sappia cosa fare. Va avanti e **segnala questo messaggio** <img src="%{base_uri}/plugins/discourse-narrative-bot/images/font-awesome-flag.png" width="16" height="16"> come inappropriato!
         reply: |-
           [Il nostro staff](/groups/staff) verrà notificato privatamente della tua segnalazione. Se abbastanza membri della comunità segnalano un messaggio, quest'ultimo verrà automaticamente nascosto per precauzione. (Dal momento che non ho scritto veramente qualcosa di brutto :angel:, ho rimosso la segnalazione per ora.)
@@ -302,16 +272,11 @@
         instructions: |-
           _psst_ … Ho nascosto una sorpresa in questo argomento. Se sei pronto alla sfida, **seleziona l'icona cerca** <img src="%{base_uri}/plugins/discourse-narrative-bot/images/font-awesome-search.png" width="16" height="16"> in alto a destra &#8599; per trovarla.
 
->>>>>>> df163cbf
           Prova a cercare il termine "capi&#8203;bara" in questo argomento
         hidden_message: |-
           Come hai fatto a perderti questo capibara? :wink:
 
-<<<<<<< HEAD
-          <img src="%{base_uri}/images/capybara-eating.gif"/>
-=======
           <img src="%{base_uri}/plugins/discourse-narrative-bot/images/capybara-eating.gif"/>
->>>>>>> df163cbf
 
           Hai notato che sei tornato all'inizio dell'argomento? Dai da mangiare a questo povero capibara affamato **rispondendo con la emoji `:herb:`** e tornerai automaticamente in fondo alla discussione.
         reply: |-
@@ -323,11 +288,7 @@
 
           - Se hai una :keyboard: fisica, premi <kbd>?</kbd> per visualizzare delle comode scorciatoie da tastiera.
         not_found: |-
-<<<<<<< HEAD
-          Hmm… Sembra che tu abbia qualche problema. Ci dispiace. Hai cercato su <img src="%{base_uri}/images/font-awesome-search.png" width="16" height="16"> il termine **capi&#8203;bara**?
-=======
           Hmm… sembra che tu abbia qualche problema. Mi dispiace. Hai cercato <img src="%{base_uri}/plugins/discourse-narrative-bot/images/font-awesome-search.png" width="16" height="16"> il termine **capi&#8203;bara**?
->>>>>>> df163cbf
       end:
         message: |-
           Grazie per avermi seguito @%{username}! Ho fatto questo per te, penso che te lo sei guadagnato:
@@ -355,30 +316,19 @@
           Puoi iniziare **modificando** il messaggio che ho appena creato al tuo posto?
         not_found: |-
           Sembra che tu non abbia ancora modificato il [messaggio](%{url}) che ho creato per te. Puoi provare di nuovo?
-<<<<<<< HEAD
-          Usa l'icona <img src="%{base_uri}/images/font-awesome-pencil.png" width="16" height="16"> per far apparire l'editor.
-=======
 
           Usa il  pulsante <img src="%{base_uri}/plugins/discourse-narrative-bot/images/font-awesome-pencil.png" width="16" height="16"> per far apparire l'editor.
->>>>>>> df163cbf
         reply: |-
           Ottimo lavoro!
 
           Nota che le modifiche fatte dopo 5 minuti verranno mostrate come revisioni pubbliche, e una piccola icona a forma di matita apparirà in alto a destra sul messaggio con il conteggio delle modifiche fatte.
       delete:
         instructions: |-
-<<<<<<< HEAD
-          Se lo desideri puoi eliminare un tuo messaggio, cancellandolo.
-          Vai avanti e **cancella** uno dei tuoi messaggi precedenti usando il pulsante <img src="%{base_uri}/images/font-awesome-trash.png" width="16" height="16"> **cancella**. Non cancellare il primo messaggio però!
-        not_found: |-
-          Non vedo ancora nessun messaggio cancellato! Ricorda di cliccare su <img src="%{base_uri}/images/font-awesome-ellipsis.png" width="16" height="16"> mostra altro per rivelare <img src="%{base_uri}/images/font-awesome-trash.png" width="16" height="16"> il pulsante cancella.
-=======
           Se vuoi cancellare un tuo messaggio, puoi eliminarlo.
 
           Va avanti ed **elimina** uno dei tuoi messaggi precedenti usando il pulsante <img src="%{base_uri}/plugins/discourse-narrative-bot/images/font-awesome-trash.png" width="16" height="16"> **elimina**. Non cancellare il primo messaggio però!
         not_found: |-
           Non vedo ancora nessun messaggio cancellato! Ricorda che il pulsante <img src="%{base_uri}/plugins/discourse-narrative-bot/images/font-awesome-ellipsis.png" width="16" height="16"> mostra altro rivelerà il pulsante <img src="%{base_uri}/plugins/discourse-narrative-bot/images/font-awesome-trash.png" width="16" height="16"> elimina.
->>>>>>> df163cbf
         reply: |-
           Whoa! :boom:
 
@@ -386,18 +336,11 @@
       recover:
         deleted_post_raw: 'Perchè @%{discobot_username} ha cancellato il mio messaggio? :anguished:'
         instructions: |-
-<<<<<<< HEAD
-          Oh no! Sembra che io abbia accidentalmente cancellato un nuovo messaggio che avevo creato per te.
-          Puoi farmi un favore e <img src="%{base_uri}/images/font-awesome-rotate-left.png" width="16" height="16"> **ripristinarlo**?
-        not_found: |-
-          Stai avendo problemi? Ricorda di cliccare su <img src="%{base_uri}/images/font-awesome-ellipsis.png" width="16" height="16"> mostra altro per rivelare <img src="%{base_uri}/images/font-awesome-rotate-left.png" width="16" height="16"> il pulsante ripristina.
-=======
           Oh no! Sembra che io abbia accidentalmente cancellato un nuovo messaggio che avevo appena creato al tuo posto.
 
           Puoi farmi un favore e <img src="%{base_uri}/plugins/discourse-narrative-bot/images/font-awesome-rotate-left.png" width="16" height="16"> **ripristinarlo**?
         not_found: |-
           Stai avendo problemi? Ricorda che il pulsante <img src="%{base_uri}/plugins/discourse-narrative-bot/images/font-awesome-ellipsis.png" width="16" height="16"> mostra altro rivelerà il pulsante <img src="%{base_uri}/plugins/discourse-narrative-bot/images/font-awesome-rotate-left.png" width="16" height="16"> ripristina.
->>>>>>> df163cbf
         reply: |-
           Pfff, questa è fatta! Grazie per averlo sistemato :wink:
 
@@ -430,18 +373,11 @@
           Nota che quando rispondi ad un argomento, o leggi un argomento per più di qualche minuto, verrà automaticamente impostato il livello di notifica a 'seguito'. Puoi modificare queste impostazioni sulle [tue preferenze utente](/my/preferences).
       poll:
         instructions: |-
-<<<<<<< HEAD
-          Lo sapevi che puoi aggiungere un sondaggio in qualsiasi messaggio? Prova a usare l'icona <img src="%{base_uri}/images/font-awesome-gear.png" width="16" height="16"> ingranaggio sull'editor per **costruire un sondaggio**.
-        not_found: |-
-          Whoops! Non c'è nessun sondaggio nella tua risposta.
-          Usa l'icona <img src="%{base_uri}/images/font-awesome-gear.png" width="16" height="16"> ingranaggio sull'editor, oppure copia e incolla questo sondaggio nella tua prossima risposta:
-=======
           Lo sapevi che puoi aggiungere un sondaggio in ogni messaggio? Prova ad usare il pulsante <img src="%{base_uri}/plugins/discourse-narrative-bot/images/font-awesome-gear.png" width="16" height="16"> opzioni nell'editor per **creare un sondaggio**.
         not_found: |-
           Ooops! Non c'è nessun sondaggio nella tua risposta.
 
           Usa il pulsante <img src="%{base_uri}/plugins/discourse-narrative-bot/images/font-awesome-gear.png" width="16" height="16"> opzioni nell'editor, oppure copia e incolla questo sondaggio nella tua prossima risposta:
->>>>>>> df163cbf
 
           ```text
           [poll]
@@ -464,22 +400,13 @@
 
           - Quando il tuo messaggio necessita di molti dettagli opzionali che potrebbero intralciare la lettura se letti tutti in una volta.
 
-<<<<<<< HEAD
-          [details=Seleziona questa opzione per vedere come funziona!]
-          1. Seleziona l'icona <img src="%{base_uri}/images/font-awesome-gear.png" width="16" height="16"> ingranaggio sull'editor.
-=======
           [details=Seleziona questo per vedere come funziona!]
           1. Seleziona il pulsante <img src="%{base_uri}/plugins/discourse-narrative-bot/images/font-awesome-gear.png" width="16" height="16"> opzioni nell'editor.
->>>>>>> df163cbf
           2. Seleziona "Nascondi Dettagli".
           3. Modifica il sommario e aggiungi il tuo contenuto.
           [/details]
 
-<<<<<<< HEAD
-          Puoi usare l'icona <img src="%{base_uri}/images/font-awesome-gear.png" width="16" height="16"> ingranaggio sull'editor per aggiungere una sezione con dei dettagli nella tua prossima risposta?
-=======
           Puoi usare il pulsante <img src="%{base_uri}/plugins/discourse-narrative-bot/images/font-awesome-gear.png" width="16" height="16"> opzioni nell'editor per aggiungere una sezione dettagli nella tua prossima risposta?
->>>>>>> df163cbf
         not_found: |-
           Hai problemi a creare un widget con dei dettagli? Prova a includere quello che segue nella tua prossima risposta:
 
