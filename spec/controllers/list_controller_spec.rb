require 'rails_helper'

describe ListController do

  # we need some data
  before do
    @user = Fabricate(:coding_horror)
    @post = Fabricate(:post, user: @user)

    # forces tests down some code paths
    SiteSetting.top_menu = 'latest,-video|new|unread|categories|category/beer'
  end

  describe 'indexes' do

    (Discourse.anonymous_filters - [:categories]).each do |filter|
      context "#{filter}" do
        before { get filter }
        it { is_expected.to respond_with(:success) }
      end
    end

    it 'allows users to filter on a set of topic ids' do
      p = create_post

      get :latest, format: :json, params: { topic_ids: "#{p.topic_id}" }
      expect(response).to be_success
      parsed = JSON.parse(response.body)
      expect(parsed["topic_list"]["topics"].length).to eq(1)
    end
  end

  describe 'RSS feeds' do
    it 'renders latest RSS' do
      get "latest_feed", format: :rss
      expect(response).to be_success
      expect(response.content_type).to eq('application/rss+xml')
    end

    it 'renders top RSS' do
      get "top_feed", format: :rss
      expect(response).to be_success
      expect(response.content_type).to eq('application/rss+xml')
    end

    it 'renders all time top RSS' do
      get "top_all_feed", format: :rss
      expect(response).to be_success
      expect(response.content_type).to eq('application/rss+xml')
    end

    it 'renders yearly top RSS' do
      get "top_yearly_feed", format: :rss
      expect(response).to be_success
      expect(response.content_type).to eq('application/rss+xml')
    end

    it 'renders quarterly top RSS' do
      get "top_quarterly_feed", format: :rss
      expect(response).to be_success
      expect(response.content_type).to eq('application/rss+xml')
    end

    it 'renders monthly top RSS' do
      get "top_monthly_feed", format: :rss
      expect(response).to be_success
      expect(response.content_type).to eq('application/rss+xml')
    end

    it 'renders weekly top RSS' do
      get "top_weekly_feed", format: :rss
      expect(response).to be_success
      expect(response.content_type).to eq('application/rss+xml')
    end

    it 'renders daily top RSS' do
      get "top_daily_feed", format: :rss
      expect(response).to be_success
      expect(response.content_type).to eq('application/rss+xml')
    end
  end

  context 'category' do

    context 'in a category' do
      let(:category) { Fabricate(:category) }

      context 'without access to see the category' do
        before do
          Guardian.any_instance.expects(:can_see?).with(category).returns(false)
          get :category_latest, params: { category: category.slug }
        end

        it { is_expected.not_to respond_with(:success) }
      end

      context 'with access to see the category' do
        before do
          get :category_latest, params: { category: category.slug }
        end

        it { is_expected.to respond_with(:success) }
      end

      context 'with a link that includes an id' do
        before do
          get :category_latest, params: {
            category: "#{category.id}-#{category.slug}"
          }
        end

        it { is_expected.to respond_with(:success) }
      end

      context 'with a link that has a parent slug, slug and id in its path' do
        let(:child_category) { Fabricate(:category, parent_category: category) }

        context "with valid slug" do
          before do
            get :category_latest, params: {
              parent_category: category.slug,
              category: child_category.slug,
              id: child_category.id
            }
          end

          it { is_expected.to redirect_to(child_category.url) }
        end

        context "with invalid slug" do
          before do
            get :category_latest, params: {
              parent_category: 'random slug',
              category: 'random slug',
              id: child_category.id
            }
          end

          it { is_expected.to redirect_to(child_category.url) }
        end
      end

      context 'another category exists with a number at the beginning of its name' do
        # One category has another category's id at the beginning of its name
        let!(:other_category) { Fabricate(:category, name: "#{category.id} name") }

        it 'uses the correct category' do
          get :category_latest,
            params: { category: other_category.slug },
            format: :json

          expect(response).to be_success

          body = JSON.parse(response.body)

          expect(body["topic_list"]["topics"].first["category_id"])
            .to eq(other_category.id)
        end
      end

      context 'a child category' do
        let(:sub_category) { Fabricate(:category, parent_category_id: category.id) }

        context 'when parent and child are requested' do
          before do
            get :category_latest, params: {
              parent_category: category.slug, category: sub_category.slug
            }
          end

          it { is_expected.to respond_with(:success) }
        end

        context 'when child is requested with the wrong parent' do
          before do
            get :category_latest, params: {
              parent_category: 'not_the_right_slug', category: sub_category.slug
            }
          end

          it { is_expected.not_to respond_with(:success) }
        end
      end

      describe 'feed' do
        it 'renders RSS' do
          get :category_feed, params: { category: category.slug }, format: :rss
          expect(response).to be_success
          expect(response.content_type).to eq('application/rss+xml')
        end
      end

      describe "category default views" do
        it "has a top default view" do
          category.update_attributes!(default_view: 'top', default_top_period: 'monthly')
          described_class.expects(:best_period_with_topics_for).with(anything, category.id, :monthly).returns(:monthly)
          get :category_default, params: { category: category.slug }
          expect(response).to be_success
        end

        it "has a default view of nil" do
          category.update_attributes!(default_view: nil)
          described_class.expects(:best_period_for).never
          get :category_default, params: { category: category.slug }
          expect(response).to be_success
        end

        it "has a default view of ''" do
          category.update_attributes!(default_view: '')
          described_class.expects(:best_period_for).never
          get :category_default, params: { category: category.slug }
          expect(response).to be_success
        end

        it "has a default view of latest" do
          category.update_attributes!(default_view: 'latest')
          described_class.expects(:best_period_for).never
          get :category_default, params: { category: category.slug }
          expect(response).to be_success
        end
      end

      describe "renders canonical tag" do
        render_views

        it 'for category default view' do
<<<<<<< HEAD
          get :category_default, category: category.slug
=======
          get :category_default, params: { category: category.slug }
>>>>>>> df163cbf
          expect(response).to be_success
          expect(css_select("link[rel=canonical]").length).to eq(1)
        end

        it 'for category latest view' do
<<<<<<< HEAD
          get :category_latest, category: category.slug
=======
          get :category_latest, params: { category: category.slug }
>>>>>>> df163cbf
          expect(response).to be_success
          expect(css_select("link[rel=canonical]").length).to eq(1)
        end
      end
    end
  end

  describe "topics_by" do
    let!(:user) { log_in }

    it "should respond with a list" do
      get :topics_by, params: { username: @user.username }
      expect(response).to be_success
    end
  end

  context "private_messages" do
    let!(:user) { log_in }

    it "raises an error when can_see_private_messages? is false " do
      Guardian.any_instance.expects(:can_see_private_messages?).returns(false)
      get :private_messages, params: { username: @user.username }
      expect(response).to be_forbidden
    end

    it "succeeds when can_see_private_messages? is false " do
      Guardian.any_instance.expects(:can_see_private_messages?).returns(true)
      get :private_messages, params: { username: @user.username }
      expect(response).to be_success
    end
  end

  context "private_messages_sent" do
    let!(:user) { log_in }

    it "raises an error when can_see_private_messages? is false " do
      Guardian.any_instance.expects(:can_see_private_messages?).returns(false)
      get :private_messages_sent, params: { username: @user.username }
      expect(response).to be_forbidden
    end

    it "succeeds when can_see_private_messages? is false " do
      Guardian.any_instance.expects(:can_see_private_messages?).returns(true)
      get :private_messages_sent, params: { username: @user.username }
      expect(response).to be_success
    end
  end

  context "private_messages_unread" do
    let!(:user) { log_in }

    it "raises an error when can_see_private_messages? is false " do
      Guardian.any_instance.expects(:can_see_private_messages?).returns(false)
      get :private_messages_unread, params: { username: @user.username }
      expect(response).to be_forbidden
    end

    it "succeeds when can_see_private_messages? is false " do
      Guardian.any_instance.expects(:can_see_private_messages?).returns(true)
      get :private_messages_unread, params: { username: @user.username }
      expect(response).to be_success
    end
  end

  context 'read' do
    it 'raises an error when not logged in' do
      expect { get :read }.to raise_error(Discourse::NotLoggedIn)
    end

    context 'when logged in' do
      before do
        log_in_user(@user)
        get :read
      end

      it { is_expected.to respond_with(:success) }
    end
  end

  describe "best_periods_for" do

    it "returns yearly for more than 180 days" do
      expect(ListController.best_periods_for(nil, :all)).to eq([:yearly])
      expect(ListController.best_periods_for(180.days.ago, :all)).to eq([:yearly])
    end

    it "includes monthly when less than 180 days and more than 35 days" do
      (35...180).each do |date|
        expect(ListController.best_periods_for(date.days.ago, :all)).to eq([:monthly, :yearly])
      end
    end

    it "includes weekly when less than 35 days and more than 8 days" do
      (8...35).each do |date|
        expect(ListController.best_periods_for(date.days.ago, :all)).to eq([:weekly, :monthly, :yearly])
      end
    end

    it "includes daily when less than 8 days" do
      (0...8).each do |date|
        expect(ListController.best_periods_for(date.days.ago, :all)).to eq([:daily, :weekly, :monthly, :yearly])
      end
    end

    it "returns default even for more than 180 days" do
      expect(ListController.best_periods_for(nil, :monthly)).to eq([:monthly, :yearly])
      expect(ListController.best_periods_for(180.days.ago, :monthly)).to eq([:monthly, :yearly])
    end

    it "returns default even when less than 180 days and more than 35 days" do
      (35...180).each do |date|
        expect(ListController.best_periods_for(date.days.ago, :weekly)).to eq([:weekly, :monthly, :yearly])
      end
    end

    it "returns default even when less than 35 days and more than 8 days" do
      (8...35).each do |date|
        expect(ListController.best_periods_for(date.days.ago, :daily)).to eq([:daily, :weekly, :monthly, :yearly])
      end
    end

    it "doesn't return default when set to all" do
      expect(ListController.best_periods_for(nil, :all)).to eq([:yearly])
    end

    it "doesn't return value twice when matches default" do
      expect(ListController.best_periods_for(nil, :yearly)).to eq([:yearly])
    end
  end

  describe "categories suppression" do
    let(:category_one) { Fabricate(:category) }
    let(:sub_category) { Fabricate(:category, parent_category: category_one, suppress_from_homepage: true) }
    let!(:topic_in_sub_category) { Fabricate(:topic, category: sub_category) }

    let(:category_two) { Fabricate(:category, suppress_from_homepage: true) }
    let!(:topic_in_category_two) { Fabricate(:topic, category: category_two) }

    it "suppresses categories from the homepage" do
      get SiteSetting.homepage, format: :json
      expect(response).to be_success

      topic_titles = JSON.parse(response.body)["topic_list"]["topics"].map { |t| t["title"] }
      expect(topic_titles).not_to include(topic_in_sub_category.title, topic_in_category_two.title)
    end

    it "does not suppress" do
      get SiteSetting.homepage, params: { category: category_one.id }, format: :json
      expect(response).to be_success

      topic_titles = JSON.parse(response.body)["topic_list"]["topics"].map { |t| t["title"] }
      expect(topic_titles).to include(topic_in_sub_category.title)
    end

  end

  describe "safe mode" do
    render_views

    it "handles safe mode" do
      get :latest
      expect(response.body).to match(/plugin\.js/)
      expect(response.body).to match(/plugin-third-party\.js/)

      get :latest, params: { safe_mode: "no_plugins" }
      expect(response.body).not_to match(/plugin\.js/)
      expect(response.body).not_to match(/plugin-third-party\.js/)

      get :latest, params: { safe_mode: "only_official" }
      expect(response.body).to match(/plugin\.js/)
      expect(response.body).not_to match(/plugin-third-party\.js/)

    end

  end

end<|MERGE_RESOLUTION|>--- conflicted
+++ resolved
@@ -224,21 +224,13 @@
         render_views
 
         it 'for category default view' do
-<<<<<<< HEAD
-          get :category_default, category: category.slug
-=======
           get :category_default, params: { category: category.slug }
->>>>>>> df163cbf
           expect(response).to be_success
           expect(css_select("link[rel=canonical]").length).to eq(1)
         end
 
         it 'for category latest view' do
-<<<<<<< HEAD
-          get :category_latest, category: category.slug
-=======
           get :category_latest, params: { category: category.slug }
->>>>>>> df163cbf
           expect(response).to be_success
           expect(css_select("link[rel=canonical]").length).to eq(1)
         end
