--- conflicted
+++ resolved
@@ -31,8 +31,6 @@
 
     after do
       Discourse.redis.flushall
-<<<<<<< HEAD
-=======
     end
 
     context "when overloaded" do
@@ -76,7 +74,6 @@
         expect(data["grouped_search_result"]["error"]).not_to be_empty
       end
 
->>>>>>> baba1cc0
     end
 
     it "returns a 400 error if you search for null bytes" do
