source 'https://rubygems.org'
# if there is a super emergency and rubygems is playing up, try
#source 'http://production.cf.rubygems.org'

gem 'bootsnap', require: false, platform: :mri

def rails_master?
  ENV["RAILS_MASTER"] == '1'
end

if rails_master?
  gem 'arel', git: 'https://github.com/rails/arel.git'
  gem 'rails', git: 'https://github.com/rails/rails.git'
else
  # until rubygems gives us optional dependencies we are stuck with this
  # bundle update actionmailer actionpack actionview activemodel activerecord activesupport railties
  gem 'actionmailer', '5.2.2'
  gem 'actionpack', '5.2.2'
  gem 'actionview', '5.2.2'
  gem 'activemodel', '5.2.2'
  gem 'activerecord', '5.2.2'
  gem 'activesupport', '5.2.2'
  gem 'railties', '5.2.2'
  gem 'sprockets-rails'
end

gem 'seed-fu'

gem 'mail', require: false
gem 'mini_mime'
gem 'mini_suffix'

gem 'hiredis'

# holding off redis upgrade temporarily as it is having issues with our current
# freedom patch, we will follow this up.
#
# FrozenError: can't modify frozen Hash
# /var/www/discourse/vendor/bundle/ruby/2.5.0/gems/redis-4.1.0/lib/redis/client.rb:93:in `delete'
# /var/www/discourse/vendor/bundle/ruby/2.5.0/gems/redis-4.1.0/lib/redis/client.rb:93:in `initialize'
# /var/www/discourse/lib/freedom_patches/redis.rb:7:in `initialize'
gem 'redis', '4.0.1', require:  ["redis", "redis/connection/hiredis"]
gem 'redis-namespace'

gem 'active_model_serializers', '~> 0.8.3'

<<<<<<< HEAD
gem 'onebox', '1.8.77'
=======
gem 'onebox', '1.8.79'
>>>>>>> 3d000816

gem 'http_accept_language', '~>2.0.5', require: false

gem 'ember-rails', '0.18.5'
gem 'discourse-ember-source', '~> 3.5.1'
gem 'ember-handlebars-template', '0.8.0'
gem 'barber'

gem 'message_bus'

gem 'rails_multisite'

gem 'fast_xs', platform: :mri

# may move to xorcist post: https://github.com/fny/xorcist/issues/4
gem 'fast_xor', platform: :mri

gem 'fastimage'

gem 'aws-sdk-s3', require: false
gem 'aws-sdk-sns', require: false
gem 'excon', require: false
gem 'unf', require: false

gem 'email_reply_trimmer', '~> 0.1'

# Forked until https://github.com/toy/image_optim/pull/162 is merged
gem 'discourse_image_optim', require: 'image_optim'
gem 'multi_json'
gem 'mustache'
gem 'nokogiri'

gem 'omniauth'
gem 'omniauth-openid'
gem 'openid-redis-store'
gem 'omniauth-facebook'
gem 'omniauth-twitter'
gem 'omniauth-instagram'
gem 'omniauth-github'

gem 'omniauth-oauth2', require: false

gem 'omniauth-google-oauth2'
gem 'oj'
gem 'pg'
gem 'mini_sql'
gem 'pry-rails', require: false
gem 'r2', '~> 0.2.5', require: false
gem 'rake'

gem 'thor', require: false
gem 'rinku'
gem 'sanitize'
gem 'sidekiq'
gem 'mini_scheduler'

# for sidekiq web
gem 'tilt', require: false

gem 'execjs', require: false
gem 'mini_racer'
gem 'highline', '~> 1.7.0', require: false
gem 'rack-protection' # security

# Gems used only for assets and not required in production environments by default.
# Allow everywhere for now cause we are allowing asset debugging in production
group :assets do
  gem 'uglifier'
  gem 'rtlit', require: false # for css rtling
end

group :test do
  gem 'webmock', require: false
  gem 'fakeweb', '~> 1.3.0', require: false
  gem 'minitest', require: false
  gem 'danger'
end

group :test, :development do
  gem 'rspec'
  gem 'mock_redis'
  gem 'listen', require: false
  gem 'certified', require: false
  # later appears to break Fabricate(:topic, category: category)
  gem 'fabrication', require: false
  gem 'mocha', require: false
  gem 'rb-fsevent', require: RUBY_PLATFORM =~ /darwin/i ? 'rb-fsevent' : false
  gem 'rb-inotify', '~> 0.9', require: RUBY_PLATFORM =~ /linux/i ? 'rb-inotify' : false
  gem 'rspec-rails', require: false
  gem 'shoulda', require: false
  gem 'rspec-html-matchers'
  gem 'pry-nav'
  gem 'byebug', require: ENV['RM_INFO'].nil?
  gem 'rubocop', require: false
end

group :development do
  gem 'ruby-prof', require: false
  gem 'bullet', require: !!ENV['BULLET']
  gem 'better_errors'
  gem 'binding_of_caller'

  # waiting on 2.7.5 per: https://github.com/ctran/annotate_models/pull/595
  if rails_master?
    gem 'annotate', git: 'https://github.com/ctran/annotate_models.git'
  else
    gem 'annotate'
  end
end

# this is an optional gem, it provides a high performance replacement
# to String#blank? a method that is called quite frequently in current
# ActiveRecord, this may change in the future
gem 'fast_blank', platform: :mri

# this provides a very efficient lru cache
gem 'lru_redux'

gem 'htmlentities', require: false

# IMPORTANT: mini profiler monkey patches, so it better be required last
#  If you want to amend mini profiler to do the monkey patches in the railties
#  we are open to it. by deferring require to the initializer we can configure discourse installs without it

gem 'flamegraph', require: false
gem 'rack-mini-profiler', require: false

gem 'unicorn', require: false, platform: :mri
gem 'puma', require: false
gem 'rbtrace', require: false, platform: :mri
gem 'gc_tracer', require: false, platform: :mri

# required for feed importing and embedding
gem 'ruby-readability', require: false

gem 'stackprof', require: false, platform: :mri
gem 'memory_profiler', require: false, platform: :mri

gem 'cppjieba_rb', require: false

gem 'lograge', require: false
gem 'logstash-event', require: false
gem 'logstash-logger', require: false
gem 'logster'

gem 'sassc', require: false

gem 'rotp'
gem 'rqrcode'

gem 'sshkey', require: false

gem 'rchardet', require: false

if ENV["IMPORT"] == "1"
  gem 'mysql2'
  gem 'redcarpet'
  gem 'sqlite3', '~> 1.3', '>= 1.3.13'
  gem 'ruby-bbcode-to-md', git: 'https://github.com/nlalonde/ruby-bbcode-to-md'
  gem 'reverse_markdown'
  gem 'tiny_tds'
  gem 'csv', '~> 3.0'
end

gem 'webpush', require: false
gem 'colored2', require: false
gem 'maxminddb'<|MERGE_RESOLUTION|>--- conflicted
+++ resolved
@@ -44,11 +44,7 @@
 
 gem 'active_model_serializers', '~> 0.8.3'
 
-<<<<<<< HEAD
-gem 'onebox', '1.8.77'
-=======
 gem 'onebox', '1.8.79'
->>>>>>> 3d000816
 
 gem 'http_accept_language', '~>2.0.5', require: false
 
