require "fastimage"
require_dependency "image_sizer"

class UploadCreator

  TYPES_CONVERTED_TO_JPEG ||= %i{bmp png}

  TYPES_TO_CROP ||= %w{avatar card_background custom_emoji profile_background}.each(&:freeze)

  WHITELISTED_SVG_ELEMENTS ||= %w{
    circle clippath defs ellipse g line linearGradient path polygon polyline
    radialGradient rect stop svg text textpath tref tspan use
  }.each(&:freeze)

  # Available options
  #  - type (string)
  #  - origin (string)
  #  - for_group_message (boolean)
  #  - for_theme (boolean)
  #  - for_private_message (boolean)
  #  - pasted (boolean)
  #  - for_export (boolean)
  def initialize(file, filename, opts = {})
    @file = file
    @filename = (filename || "").gsub(/[^[:print:]]/, "")
    @upload = Upload.new(original_filename: @filename, filesize: 0)
    @opts = opts
  end

  def create_for(user_id)
    if filesize <= 0
      @upload.errors.add(:base, I18n.t("upload.empty"))
      return @upload
    end

    DistributedMutex.synchronize("upload_#{user_id}_#{@filename}") do
      # test for image regardless of input
      @image_info = FastImage.new(@file) rescue nil

      is_image = FileHelper.is_image?(@filename)
      is_image ||= @image_info && FileHelper.is_image?("test.#{@image_info.type}")

      if is_image
        extract_image_info!
        return @upload if @upload.errors.present?

        if @filename[/\.svg$/i]
          whitelist_svg!
        elsif !Rails.env.test? || @opts[:force_optimize]
          convert_to_jpeg! if should_convert_to_jpeg?
          downsize!        if should_downsize?
          fix_orientation! if should_fix_orientation?

          return @upload   if is_still_too_big?

          crop!            if should_crop?
          optimize!        if should_optimize?
        end

        # conversion may have switched the type
        image_type = @image_info.type.to_s
      end

      # compute the sha of the file
      sha1 = Upload.generate_digest(@file)

      # do we already have that upload?
      @upload = Upload.find_by(sha1: sha1)

      # make sure the previous upload has not failed
      if @upload && @upload.url.blank?
        @upload.destroy
        @upload = nil
      end

      # return the previous upload if any
      return @upload unless @upload.nil?

      fixed_original_filename = nil
      if is_image

        current_extension = File.extname(@filename).downcase.sub("jpeg", "jpg")
        expected_extension = ".#{image_type}".downcase.sub("jpeg", "jpg")

        # we have to correct original filename here, no choice
        # otherwise validation will fail and we can not save
        # TODO decide if we only run the validation on the extension
        if current_extension != expected_extension
          basename = File.basename(@filename, current_extension)

          if basename.length == 0
            basename = "image"
          end
          fixed_original_filename = "#{basename}#{expected_extension}"
        end
      end

      # create the upload otherwise
      @upload = Upload.new
      @upload.user_id           = user_id
      @upload.original_filename = fixed_original_filename || @filename
      @upload.filesize          = filesize
      @upload.sha1              = sha1
      @upload.url               = ""
      @upload.origin            = @opts[:origin][0...1000] if @opts[:origin]
      @upload.extension         = image_type || File.extname(@filename)[1..10]

      if is_image
        @upload.thumbnail_width, @upload.thumbnail_height = ImageSizer.resize(*@image_info.size)
        @upload.width, @upload.height = @image_info.size
      end

      @upload.for_private_message = true if @opts[:for_private_message]
      @upload.for_group_message   = true if @opts[:for_group_message]
      @upload.for_theme           = true if @opts[:for_theme]
      @upload.for_export          = true if @opts[:for_export]

      return @upload unless @upload.save

      # store the file and update its url
      File.open(@file.path) do |f|
        url = Discourse.store.store_upload(f, @upload)

        if url.present?
          @upload.update!(url: url)
        else
          @upload.errors.add(:url, I18n.t("upload.store_failure", upload_id: @upload.id, user_id: user_id))
        end
      end

      if @upload.errors.empty? && is_image && @opts[:type] == "avatar"
        Jobs.enqueue(:create_avatar_thumbnails, upload_id: @upload.id, user_id: user_id)
      end

      @upload
    end
  ensure
    @file&.close
  end

  def extract_image_info!
    @image_info = FastImage.new(@file) rescue nil
    @file.rewind

    if @image_info.nil?
      @upload.errors.add(:base, I18n.t("upload.images.not_supported_or_corrupted"))
    elsif filesize <= 0
      @upload.errors.add(:base, I18n.t("upload.empty"))
    elsif pixels == 0
      @upload.errors.add(:base, I18n.t("upload.images.size_not_found"))
    end
  end

  MIN_PIXELS_TO_CONVERT_TO_JPEG ||= 1280 * 720

  def should_convert_to_jpeg?
    return false if !TYPES_CONVERTED_TO_JPEG.include?(@image_info.type)
    return true  if @opts[:pasted]
    return false if SiteSetting.png_to_jpg_quality == 100
    pixels > MIN_PIXELS_TO_CONVERT_TO_JPEG
  end

  def convert_to_jpeg!
    jpeg_tempfile = Tempfile.new(["image", ".jpg"])

    from = @file.path
    to = jpeg_tempfile.path

    OptimizedImage.ensure_safe_paths!(from, to)

<<<<<<< HEAD
    from = OptimizedImage.prepend_decoder!(from)
=======
    from = OptimizedImage.prepend_decoder!(from, nil, filename: "image.#{@image_info.type}")
>>>>>>> e64402cb
    to = OptimizedImage.prepend_decoder!(to)

    begin
      execute_convert(from, to)
    rescue
      # retry with debugging enabled
      execute_convert(from, to, true)
    end

    # keep the JPEG if it's at least 15% smaller
    if File.size(jpeg_tempfile.path) < filesize * 0.85
      @file = jpeg_tempfile
      extract_image_info!
    else
      jpeg_tempfile&.close
    end
  end

  def execute_convert(from, to, debug = false)
    command = [
      "convert",
      from,
      "-auto-orient",
      "-background", "white",
      "-interlace", "none",
      "-flatten",
      "-quality", SiteSetting.png_to_jpg_quality.to_s
    ]
    command << "-debug" << "all" if debug
    command << to

    Discourse::Utils.execute_command(*command, failure_message: I18n.t("upload.png_to_jpg_conversion_failure_message"))
  end

  def should_downsize?
    max_image_size > 0 && filesize >= max_image_size
  end

  def downsize!
    3.times do
      original_size = filesize
      downsized_pixels = [pixels, max_image_pixels].min / 2

      OptimizedImage.downsize(
        @file.path,
        @file.path,
        "#{downsized_pixels}@",
        filename: @filename,
        allow_animation: allow_animation,
        raise_on_error: true
      )

      extract_image_info!

      return if filesize >= original_size || pixels == 0 || !should_downsize?
    end
  end

  def is_still_too_big?
    if max_image_pixels > 0 && pixels >= max_image_pixels
      @upload.errors.add(:base, I18n.t("upload.images.larger_than_x_megapixels", max_image_megapixels: SiteSetting.max_image_megapixels))
      true
    elsif max_image_size > 0 && filesize >= max_image_size
      @upload.errors.add(:base, I18n.t("upload.images.too_large", max_size_kb: SiteSetting.max_image_size_kb))
      true
    else
      false
    end
  end

  def whitelist_svg!
    doc = Nokogiri::XML(@file)
    doc.xpath(svg_whitelist_xpath).remove
    File.write(@file.path, doc.to_s)
    @file.rewind
  end

  def should_fix_orientation?
    # orientation is between 1 and 8, 1 being the default
    # cf. http://www.daveperrett.com/articles/2012/07/28/exif-orientation-handling-is-a-ghetto/
    @image_info.orientation.to_i > 1
  end

  def fix_orientation!
    path = @file.path

    OptimizedImage.ensure_safe_paths!(path)
<<<<<<< HEAD
    path = OptimizedImage.prepend_decoder!(path)
=======
    path = OptimizedImage.prepend_decoder!(path, nil, filename: "image.#{@image_info.type}")
>>>>>>> e64402cb

    Discourse::Utils.execute_command('convert', path, '-auto-orient', path)

    extract_image_info!
  end

  def should_crop?
    TYPES_TO_CROP.include?(@opts[:type])
  end

  def crop!
    max_pixel_ratio = Discourse::PIXEL_RATIOS.max

    filename_with_correct_ext = "image.#{@image_info.type}"

    case @opts[:type]
    when "avatar"
      width = height = Discourse.avatar_sizes.max
      OptimizedImage.resize(@file.path, @file.path, width, height, filename: filename_with_correct_ext, allow_animation: allow_animation)
    when "profile_background"
      max_width = 850 * max_pixel_ratio
      width, height = ImageSizer.resize(@image_info.size[0], @image_info.size[1], max_width: max_width, max_height: max_width)
<<<<<<< HEAD
      OptimizedImage.downsize(@file.path, @file.path, "#{width}x#{height}" + '>', filename: @filename, allow_animation: allow_animation)
    when "card_background"
      max_width = 590 * max_pixel_ratio
      width, height = ImageSizer.resize(@image_info.size[0], @image_info.size[1], max_width: max_width, max_height: max_width)
      OptimizedImage.downsize(@file.path, @file.path, "#{width}x#{height}" + '>', filename: @filename, allow_animation: allow_animation)
    when "custom_emoji"
      OptimizedImage.downsize(@file.path, @file.path, '100x100>', filename: @filename, allow_animation: allow_animation)
=======
      OptimizedImage.downsize(@file.path, @file.path, "#{width}x#{height}\>", filename: filename_with_correct_ext, allow_animation: allow_animation)
    when "card_background"
      max_width = 590 * max_pixel_ratio
      width, height = ImageSizer.resize(@image_info.size[0], @image_info.size[1], max_width: max_width, max_height: max_width)
      OptimizedImage.downsize(@file.path, @file.path, "#{width}x#{height}\>", filename: filename_with_correct_ext, allow_animation: allow_animation)
    when "custom_emoji"
      OptimizedImage.downsize(@file.path, @file.path, "100x100\>", filename: filename_with_correct_ext, allow_animation: allow_animation)
>>>>>>> e64402cb
    end

    extract_image_info!
  end

  def should_optimize?
    # GIF is too slow (plus, we'll soon be converting them to MP4)
    # Optimizing SVG is useless
    return false if @file.path =~ /\.(gif|svg)$/i
    # Safeguard for large PNGs
    return pixels < 2_000_000 if @file.path =~ /\.png/i
    # Everything else is fine!
    true
  end

  def optimize!
    OptimizedImage.ensure_safe_paths!(@file.path)
    FileHelper.optimize_image!(@file.path)
    extract_image_info!
  rescue ImageOptim::TimeoutExceeded
    Rails.logger.warn("ImageOptim timed out while optimizing #{@filename}")
  end

  def filesize
    File.size?(@file.path).to_i
  end

  def max_image_size
    @max_image_size ||= SiteSetting.max_image_size_kb.kilobytes
  end

  def max_image_pixels
    @max_image_pixels ||= SiteSetting.max_image_megapixels * 1_000_000
  end

  def pixels
    @image_info.size&.reduce(:*).to_i
  end

  def allow_animation
    @allow_animation ||= @opts[:type] == "avatar" ? SiteSetting.allow_animated_avatars : SiteSetting.allow_animated_thumbnails
  end

  def svg_whitelist_xpath
    @@svg_whitelist_xpath ||= "//*[#{WHITELISTED_SVG_ELEMENTS.map { |e| "name()!='#{e}'" }.join(" and ") }]"
  end

end<|MERGE_RESOLUTION|>--- conflicted
+++ resolved
@@ -168,11 +168,7 @@
 
     OptimizedImage.ensure_safe_paths!(from, to)
 
-<<<<<<< HEAD
-    from = OptimizedImage.prepend_decoder!(from)
-=======
     from = OptimizedImage.prepend_decoder!(from, nil, filename: "image.#{@image_info.type}")
->>>>>>> e64402cb
     to = OptimizedImage.prepend_decoder!(to)
 
     begin
@@ -260,11 +256,7 @@
     path = @file.path
 
     OptimizedImage.ensure_safe_paths!(path)
-<<<<<<< HEAD
-    path = OptimizedImage.prepend_decoder!(path)
-=======
     path = OptimizedImage.prepend_decoder!(path, nil, filename: "image.#{@image_info.type}")
->>>>>>> e64402cb
 
     Discourse::Utils.execute_command('convert', path, '-auto-orient', path)
 
@@ -287,15 +279,6 @@
     when "profile_background"
       max_width = 850 * max_pixel_ratio
       width, height = ImageSizer.resize(@image_info.size[0], @image_info.size[1], max_width: max_width, max_height: max_width)
-<<<<<<< HEAD
-      OptimizedImage.downsize(@file.path, @file.path, "#{width}x#{height}" + '>', filename: @filename, allow_animation: allow_animation)
-    when "card_background"
-      max_width = 590 * max_pixel_ratio
-      width, height = ImageSizer.resize(@image_info.size[0], @image_info.size[1], max_width: max_width, max_height: max_width)
-      OptimizedImage.downsize(@file.path, @file.path, "#{width}x#{height}" + '>', filename: @filename, allow_animation: allow_animation)
-    when "custom_emoji"
-      OptimizedImage.downsize(@file.path, @file.path, '100x100>', filename: @filename, allow_animation: allow_animation)
-=======
       OptimizedImage.downsize(@file.path, @file.path, "#{width}x#{height}\>", filename: filename_with_correct_ext, allow_animation: allow_animation)
     when "card_background"
       max_width = 590 * max_pixel_ratio
@@ -303,7 +286,6 @@
       OptimizedImage.downsize(@file.path, @file.path, "#{width}x#{height}\>", filename: filename_with_correct_ext, allow_animation: allow_animation)
     when "custom_emoji"
       OptimizedImage.downsize(@file.path, @file.path, "100x100\>", filename: filename_with_correct_ext, allow_animation: allow_animation)
->>>>>>> e64402cb
     end
 
     extract_image_info!
