# frozen_string_literal: true

module Discourse
  VERSION_REGEXP = /\A\d+\.\d+\.\d+(\.beta\d+)?\z/ unless defined? ::Discourse::VERSION_REGEXP

  # work around reloader
  unless defined? ::Discourse::VERSION
    module VERSION #:nodoc:
      MAJOR = 2
<<<<<<< HEAD
      MINOR = 4
      TINY  = 5
      PRE   = nil
=======
      MINOR = 5
      TINY  = 0
      PRE   = 'beta7'
>>>>>>> 8e07ee7e

      STRING = [MAJOR, MINOR, TINY, PRE].compact.join('.')
    end
  end

  def self.has_needed_version?(current, needed)
    current_split = current.split('.')
    needed_split = needed.split('.')

    (0..[current_split.size, needed_split.size].max).each do |idx|
      current_str = current_split[idx] || ''

      c0 = (needed_split[idx] || '').sub('beta', '').to_i
      c1 = (current_str || '').sub('beta', '').to_i

      # beta is less than stable
      return false if current_str.include?('beta') && (c0 == 0) && (c1 > 0)

      return true if c1 > c0
      return false if c0 > c1
    end

    true
  end
end<|MERGE_RESOLUTION|>--- conflicted
+++ resolved
@@ -7,15 +7,9 @@
   unless defined? ::Discourse::VERSION
     module VERSION #:nodoc:
       MAJOR = 2
-<<<<<<< HEAD
-      MINOR = 4
-      TINY  = 5
-      PRE   = nil
-=======
       MINOR = 5
       TINY  = 0
       PRE   = 'beta7'
->>>>>>> 8e07ee7e
 
       STRING = [MAJOR, MINOR, TINY, PRE].compact.join('.')
     end
