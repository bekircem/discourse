# frozen_string_literal: true

module Discourse
  VERSION_REGEXP = /\A\d+\.\d+\.\d+(\.beta\d+)?\z/ unless defined? ::Discourse::VERSION_REGEXP

  # work around reloader
  unless defined? ::Discourse::VERSION
    module VERSION #:nodoc:
      MAJOR = 2
<<<<<<< HEAD
      MINOR = 3
      TINY  = 10
      PRE   = nil
=======
      MINOR = 4
      TINY  = 0
      PRE   = 'beta11'
>>>>>>> baba1cc0

      STRING = [MAJOR, MINOR, TINY, PRE].compact.join('.')
    end
  end

  def self.has_needed_version?(current, needed)
    current_split = current.split('.')
    needed_split = needed.split('.')

    (0..[current_split.size, needed_split.size].max).each do |idx|
      current_str = current_split[idx] || ''

      c0 = (needed_split[idx] || '').sub('beta', '').to_i
      c1 = (current_str || '').sub('beta', '').to_i

      # beta is less than stable
      return false if current_str.include?('beta') && (c0 == 0) && (c1 > 0)

      return true if c1 > c0
      return false if c0 > c1
    end

    true
  end
end<|MERGE_RESOLUTION|>--- conflicted
+++ resolved
@@ -7,15 +7,9 @@
   unless defined? ::Discourse::VERSION
     module VERSION #:nodoc:
       MAJOR = 2
-<<<<<<< HEAD
-      MINOR = 3
-      TINY  = 10
-      PRE   = nil
-=======
       MINOR = 4
       TINY  = 0
       PRE   = 'beta11'
->>>>>>> baba1cc0
 
       STRING = [MAJOR, MINOR, TINY, PRE].compact.join('.')
     end
