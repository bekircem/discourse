--- conflicted
+++ resolved
@@ -3,15 +3,9 @@
   unless defined? ::Discourse::VERSION
     module VERSION #:nodoc:
       MAJOR = 1
-<<<<<<< HEAD
-      MINOR = 1
-      TINY  = 3
-      PRE   = nil
-=======
       MINOR = 2
       TINY  = 0
       PRE   = 'beta9'
->>>>>>> aef7bf8b
 
       STRING = [MAJOR, MINOR, TINY, PRE].compact.join('.')
     end
