--- conflicted
+++ resolved
@@ -53,12 +53,9 @@
 
   def seems_unpretentious?
     # Don't allow super long words if there is a word length maximum
-<<<<<<< HEAD
-    (@opts[:max_word_length].blank? || @text.split(/\s/).map(&:size).max <= @opts[:max_word_length] ) &&
-=======
     @opts[:max_word_length].blank? || (@text.split(/\W/).map(&:size).max <= @opts[:max_word_length])
   end
->>>>>>> d5958f87
+
 
   def seems_quiet?
     # We don't allow all upper case content in english
