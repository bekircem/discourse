--- conflicted
+++ resolved
@@ -80,21 +80,9 @@
   source_map_url = cdn_path "/assets/#{to}.map"
   base_source_map = assets_path + assets_additional_path
 
-<<<<<<< HEAD
-  cmd = if `uglifyjs -V`.match?(/2(.\d*){2}/)
-    <<~EOS
-    uglifyjs '#{assets_path}/#{from}' -p relative -m -c -o '#{to_path}' --source-map-root '#{source_map_root}' --source-map '#{assets_path}/#{to}.map' --source-map-url '#{source_map_url}'
-    EOS
-  else
-    <<~EOS
-    uglifyjs '#{assets_path}/#{from}' -m -c -o '#{to_path}' --source-map "base='#{base_source_map}',root='#{source_map_root}',url='#{source_map_url}'"
-    EOS
-  end
-=======
   cmd = <<~EOS
     uglifyjs '#{assets_path}/#{from}' -m -c -o '#{to_path}' --source-map "base='#{base_source_map}',root='#{source_map_root}',url='#{source_map_url}'"
   EOS
->>>>>>> baba1cc0
 
   STDERR.puts cmd
   result = `#{cmd} 2>&1`
