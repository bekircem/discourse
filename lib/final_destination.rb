require "socket"
require "ipaddr"
require 'excon'
require 'rate_limiter'

# Determine the final endpoint for a Web URI, following redirects
class FinalDestination

  attr_reader :status
  attr_reader :cookie

  def initialize(url, opts=nil)
    @uri = URI(url) rescue nil
    @opts = opts || {}
    @opts[:max_redirects] ||= 5
    @opts[:lookup_ip] ||= lambda do |host|
      begin
        IPSocket::getaddress(host)
      rescue SocketError
        nil
      end
    end
    @ignored = [Discourse.base_url_no_prefix] + (@opts[:ignore_redirects] || [])
    @limit = @opts[:max_redirects]
    @status = :ready
    @cookie = nil
  end

  def self.connection_timeout
    20
  end

  def redirected?
    @limit < @opts[:max_redirects]
  end

  def request_headers
    result = {
      "User-Agent" => "Mozilla/5.0 (Windows NT 6.2; Win64; x64) AppleWebKit/537.36 (KHTML, like Gecko) Chrome/58.0.3029.110 Safari/537.36",
      "Accept" => "text/html",
      "Host" => @uri.hostname
    }

    result['cookie'] = @cookie if @cookie

    result
  end

  def small_get(headers)
    Net::HTTP.start(@uri.host, @uri.port, use_ssl: @uri.is_a?(URI::HTTPS)) do |http|
      http.open_timeout = FinalDestination.connection_timeout
      http.read_timeout = FinalDestination.connection_timeout

      request = Net::HTTP::Get.new(@uri.request_uri, headers)
      http.request(request) do |response|
        return response
      end
    end
  end

  def resolve
    if @limit < 0
      @status = :too_many_redirects
      return nil
    end

<<<<<<< HEAD
    # Always allow current base url
    if hostname_matches?(Discourse.base_url_no_prefix)
      @status = :resolved
      return @uri
=======
    @ignored.each do |host|
      if hostname_matches?(host)
        @status = :resolved
        return @uri
      end
>>>>>>> 06d81426
    end

    return nil unless validate_uri
    headers = request_headers
    response = Excon.head(
      @uri.to_s,
      read_timeout: FinalDestination.connection_timeout,
      headers: headers
    )

    location = nil
    case response.status
    when 200
      @status = :resolved
      return @uri
    when 405, 409, 501
      get_response = small_get(headers)

      if get_response.code.to_i == 200
        @status = :resolved
        return @uri
      end

      if cookie_val = get_response.get_fields('set-cookie')
        @cookie = cookie_val.join
      end

      if location_val = get_response.get_fields('location')
        location = location_val.join
      end
    else
      response.headers.each do |k, v|
        case k.downcase
        when 'set-cookie' then @cookie = v
        when 'location' then location = v
        end
      end
    end

    if location
      location = "#{@uri.scheme}://#{@uri.host}#{location}" if location[0] == "/"
      @uri = URI(location) rescue nil
      @limit -= 1
      return resolve
    end

    nil
  end

  def validate_uri
    validate_uri_format && is_dest_valid?
  end

  def validate_uri_format
    return false unless @uri
    return false unless ['https', 'http'].include?(@uri.scheme)
    return false if @uri.scheme == 'http' && @uri.port != 80
    return false if @uri.scheme == 'https' && @uri.port != 443

    # Disallow IP based crawling
    (IPAddr.new(@uri.hostname) rescue nil).nil?
  end

  def hostname_matches?(url)
    @uri && url.present? && @uri.hostname == (URI(url) rescue nil)&.hostname
  end
<<<<<<< HEAD

  def is_dest_valid?
=======

  def is_dest_valid?

    return false unless @uri && @uri.host

    # Whitelisted hosts
    return true if hostname_matches?(SiteSetting.s3_cdn_url) ||
      hostname_matches?(GlobalSetting.try(:cdn_url)) ||
      hostname_matches?(Discourse.base_url_no_prefix)
>>>>>>> 06d81426

    if SiteSetting.whitelist_internal_hosts.present?
      SiteSetting.whitelist_internal_hosts.split('|').each do |h|
        return true if @uri.hostname.downcase == h.downcase
      end
    end

    # Whitelisted hosts
    return true if hostname_matches?(SiteSetting.s3_cdn_url) ||
      hostname_matches?(GlobalSetting.try(:cdn_url)) ||
      hostname_matches?(Discourse.base_url_no_prefix)

    address_s = @opts[:lookup_ip].call(@uri.hostname)
    return false unless address_s

    address = IPAddr.new(address_s)

    if private_ranges.any? {|r| r === address }
      @status = :invalid_address
      return false
    end

    # Rate limit how often this IP can be crawled
    unless @opts[:skip_rate_limit]
      RateLimiter.new(nil, "crawl-destination-ip:#{address_s}", 100, 1.hour).performed!
    end

    true
  rescue RateLimiter::LimitExceeded
    false
  end

  def private_ranges
    FinalDestination.standard_private_ranges +
      SiteSetting.blacklist_ip_blocks.split('|').map {|r| IPAddr.new(r) rescue nil }.compact
  end

  def self.standard_private_ranges
    @private_ranges ||= [
      IPAddr.new('127.0.0.1'),
      IPAddr.new('172.16.0.0/12'),
      IPAddr.new('192.168.0.0/16'),
      IPAddr.new('10.0.0.0/8'),
      IPAddr.new('fc00::/7')
    ]
  end

  def self.lookup_ip(host)
    IPSocket::getaddress(host)
  end

end<|MERGE_RESOLUTION|>--- conflicted
+++ resolved
@@ -64,18 +64,11 @@
       return nil
     end
 
-<<<<<<< HEAD
-    # Always allow current base url
-    if hostname_matches?(Discourse.base_url_no_prefix)
-      @status = :resolved
-      return @uri
-=======
     @ignored.each do |host|
       if hostname_matches?(host)
         @status = :resolved
         return @uri
       end
->>>>>>> 06d81426
     end
 
     return nil unless validate_uri
@@ -142,10 +135,6 @@
   def hostname_matches?(url)
     @uri && url.present? && @uri.hostname == (URI(url) rescue nil)&.hostname
   end
-<<<<<<< HEAD
-
-  def is_dest_valid?
-=======
 
   def is_dest_valid?
 
@@ -155,7 +144,6 @@
     return true if hostname_matches?(SiteSetting.s3_cdn_url) ||
       hostname_matches?(GlobalSetting.try(:cdn_url)) ||
       hostname_matches?(Discourse.base_url_no_prefix)
->>>>>>> 06d81426
 
     if SiteSetting.whitelist_internal_hosts.present?
       SiteSetting.whitelist_internal_hosts.split('|').each do |h|
