require 'execjs'
require 'babel/transpiler'

module Tilt

  class Console
    def initialize(prefix=nil)
      @prefix = prefix || ''
    end

    def log(msg)
      Rails.logger.info("#{@prefix}#{msg}")
    end

    def error(msg)
      Rails.logger.error("#{@prefix}#{msg}")
    end
  end

  class ES6ModuleTranspilerTemplate < Tilt::Template
    self.default_mime_type = 'application/javascript'

    @mutex = Mutex.new
    @ctx_init = Mutex.new

    def prepare
      # intentionally left empty
      # Tilt requires this method to be defined
    end

    def self.create_new_context
      ctx = V8::Context.new(timeout: 5000)
      ctx.eval("var self = this; #{File.read(Babel::Transpiler.script_path)}")
      ctx.eval("module = {}; exports = {};");
      ctx.load("#{Rails.root}/lib/es6_module_transpiler/support/es6-module-transpiler.js")
      ctx
    end

    def self.v8
      return @ctx if @ctx

      # ensure we only init one of these
      @ctx_init.synchronize do
        return @ctx if @ctx
        @ctx = create_new_context
      end

      @ctx
    end

    class JavaScriptError < StandardError
      attr_accessor :message, :backtrace

      def initialize(message, backtrace)
        @message = message
        @backtrace = backtrace
      end

    end

    def self.protect
      rval = nil
      @mutex.synchronize do
        begin
          rval = yield
          # This may seem a bit odd, but we don't want to leak out
          # objects that require locks on the v8 vm, to get a backtrace
          # you need a lock, if this happens in the wrong spot you can
          # deadlock a process
        rescue V8::Error => e
          raise JavaScriptError.new(e.message, e.backtrace)
        end
      end
      rval
    end

    def evaluate(scope, locals, &block)
      return @output if @output

      klass = self.class
      klass.protect do
        klass.v8['console'] = Console.new("BABEL: #{scope.logical_path}: ")
        @output = klass.v8.eval(generate_source(scope))
      end

      source = @output.dup

      # For backwards compatibility with plugins, for now export the Global format too.
      # We should eventually have an upgrade system for plugins to use ES6 or some other
      # resolve based API.
      if ENV['DISCOURSE_NO_CONSTANTS'].nil? &&
        scope.logical_path =~ /(discourse|admin)\/(controllers|components|views|routes|mixins|models)\/(.*)/

        type = Regexp.last_match[2]
        file_name = Regexp.last_match[3].gsub(/[\-\/]/, '_')
        class_name = file_name.classify

        # Rails removes pluralization when calling classify
        if file_name.end_with?('s') && (!class_name.end_with?('s'))
          class_name << "s"
        end
        require_name = module_name(scope.root_path, scope.logical_path)

        if require_name !~ /\-test$/ && require_name !~ /^discourse\/plugins\//
          result = "#{class_name}#{type.classify}"

          # HAX
          result = "Controller" if result == "ControllerController"
          result = "Route" if result == "DiscourseRoute"
          result = "View" if result == "ViewView"
          result.gsub!(/Mixin$/, '')
          result.gsub!(/Model$/, '')

          @output << "\n\nDiscourse.#{result} = require('#{require_name}').default;\n"
        end
      end

      # Include JS code for JSHint
      unless Rails.env.production?
        if scope.pathname.to_s =~ /js\.es6/
          extension = "js.es6"
        elsif scope.pathname.to_s =~ /\.es6/
          extension = "es6"
        else
          extension = "js"
        end
        req_path = "/assets/#{scope.logical_path}.#{extension}"

        @output << "\nwindow.__jshintSrc = window.__jshintSrc || {}; window.__jshintSrc['#{req_path}'] = #{data.to_json};\n"
      end

      @output
    end

    private

    def generate_source(scope)
      js_source = ::JSON.generate(data, quirks_mode: true)
<<<<<<< HEAD
      js_source = "babel.transform(#{js_source}, {ast: false, whitelist: ['es6.constants', 'es6.properties.shorthand', 'es6.arrowFunctions', 'es6.blockScoping']})['code']"
=======
      js_source = "babel.transform(#{js_source}, {ast: false, whitelist: ['es6.constants', 'es6.properties.shorthand', 'es6.arrowFunctions', 'es6.blockScoping', 'es6.destructuring']})['code']"
>>>>>>> 60ed7287
      "new module.exports.Compiler(#{js_source}, '#{module_name(scope.root_path, scope.logical_path)}', #{compiler_options}).#{compiler_method}()"
    end

    def module_name(root_path, logical_path)
      path = nil

      root_base = File.basename(Rails.root)
      # If the resource is a plugin, use the plugin name as a prefix
      if root_path =~ /(.*\/#{root_base}\/plugins\/[^\/]+)\//
        plugin_path = "#{Regexp.last_match[1]}/plugin.rb"

        plugin = Discourse.plugins.find {|p| p.path == plugin_path }
        path = "discourse/plugins/#{plugin.name}/#{logical_path.sub(/javascripts\//, '')}" if plugin
      end

      path ||= logical_path
      if ES6ModuleTranspiler.transform
        path = ES6ModuleTranspiler.transform.call(path)
      end

      path
    end

    def compiler_method
      type = {
        amd: 'AMD',
        cjs: 'CJS',
        globals: 'Globals'
      }[ES6ModuleTranspiler.compile_to.to_sym]

      "to#{type}"
    end

    def compiler_options
      ::JSON.generate(ES6ModuleTranspiler.compiler_options, quirks_mode: true)
    end
  end
end<|MERGE_RESOLUTION|>--- conflicted
+++ resolved
@@ -136,11 +136,7 @@
 
     def generate_source(scope)
       js_source = ::JSON.generate(data, quirks_mode: true)
-<<<<<<< HEAD
-      js_source = "babel.transform(#{js_source}, {ast: false, whitelist: ['es6.constants', 'es6.properties.shorthand', 'es6.arrowFunctions', 'es6.blockScoping']})['code']"
-=======
       js_source = "babel.transform(#{js_source}, {ast: false, whitelist: ['es6.constants', 'es6.properties.shorthand', 'es6.arrowFunctions', 'es6.blockScoping', 'es6.destructuring']})['code']"
->>>>>>> 60ed7287
       "new module.exports.Compiler(#{js_source}, '#{module_name(scope.root_path, scope.logical_path)}', #{compiler_options}).#{compiler_method}()"
     end
 
