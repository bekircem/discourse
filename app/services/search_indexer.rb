# frozen_string_literal: true
require_dependency 'search'

class SearchIndexer

  def self.disable
    @disabled = true
  end

  def self.enable
    @disabled = false
  end

  def self.scrub_html_for_search(html, strip_diacritics: SiteSetting.search_ignore_accents)
    HtmlScrubber.scrub(html, strip_diacritics: strip_diacritics)
  end

  def self.inject_extra_terms(raw)
    # insert some extra words for I.am.a.word so "word" is tokenized
    # I.am.a.word becomes I.am.a.word am a word
    raw.gsub(/[^[:space:]]*[\.]+[^[:space:]]*/) do |with_dot|
      split = with_dot.split(".")
      if split.length > 1
        with_dot + ((+" ") << split[1..-1].join(" "))
      else
        with_dot
      end
    end
  end

  def self.update_index(table: , id: , raw_data:)
    search_data = raw_data.map do |data|
      inject_extra_terms(Search.prepare_data(data || "", :index))
    end

    table_name = "#{table}_search_data"
    foreign_key = "#{table}_id"

    # for user login and name use "simple" lowercase stemmer
    stemmer = table == "user" ? "simple" : Search.ts_config

    ranked_index = <<~SQL
      setweight(to_tsvector('#{stemmer}', coalesce(:a,'')), 'A') ||
      setweight(to_tsvector('#{stemmer}', coalesce(:b,'')), 'B') ||
      setweight(to_tsvector('#{stemmer}', coalesce(:c,'')), 'C') ||
      setweight(to_tsvector('#{stemmer}', coalesce(:d,'')), 'D')
    SQL

    indexed_data = search_data.select { |d| d.length > 0 }.join(' ')

    params = {
      a: search_data[0],
      b: search_data[1],
      c: search_data[2],
      d: search_data[3],
      raw_data: indexed_data,
      id: id,
      locale: SiteSetting.default_locale,
      version: Search::INDEX_VERSION
    }

    # Would be nice to use AR here but not sure how to execut Postgres functions
    # when inserting data like this.
    rows = DB.exec(<<~SQL, params)
       UPDATE #{table_name}
       SET
          raw_data = :raw_data,
          locale = :locale,
          search_data = #{ranked_index},
          version = :version
       WHERE #{foreign_key} = :id
    SQL

    if rows == 0
      DB.exec(<<~SQL, params)
        INSERT INTO #{table_name}
        (#{foreign_key}, search_data, locale, raw_data, version)
        VALUES (:id, #{ranked_index}, :locale, :raw_data, :version)
      SQL
    end
  rescue
    # TODO is there any way we can safely avoid this?
    # best way is probably pushing search indexer into a dedicated process so it no longer happens on save
    # instead in the post processor
  end

  def self.update_topics_index(topic_id, title, cooked)
    scrubbed_cooked = scrub_html_for_search(cooked)[0...Topic::MAX_SIMILAR_BODY_LENGTH]

    # a bit inconsitent that we use title as A and body as B when in
    # the post index body is C
    update_index(table: 'topic', id: topic_id, raw_data: [title, scrubbed_cooked])
  end

  def self.update_posts_index(post_id, title, category, tags, cooked)
    update_index(table: 'post', id: post_id, raw_data: [title, category, tags, scrub_html_for_search(cooked)])
  end

  def self.update_users_index(user_id, username, name)
    update_index(table: 'user', id: user_id, raw_data: [username, name])
  end

  def self.update_categories_index(category_id, name)
    update_index(table: 'category', id: category_id, raw_data: [name])
  end

  def self.update_tags_index(tag_id, name)
    update_index(table: 'tag', id: tag_id, raw_data: [name.downcase])
  end

  def self.queue_post_reindex(topic_id)
    return if @disabled

    DB.exec(<<~SQL, topic_id: topic_id)
      UPDATE post_search_data
      SET version = 0
      WHERE post_id IN (SELECT id FROM posts WHERE topic_id = :topic_id)
    SQL
  end

  def self.index(obj, force: false)
    return if @disabled

    category_name = nil
    tag_names = nil
    topic = nil

    if Topic === obj
      topic = obj
    elsif Post === obj
      topic = obj.topic
    end

    category_name = topic.category&.name if topic
    tag_names = topic.tags.pluck(:name).join(' ') if topic

    if Post === obj && (obj.saved_change_to_cooked? || force)
      if topic
        SearchIndexer.update_posts_index(obj.id, topic.title, category_name, tag_names, obj.cooked)
        SearchIndexer.update_topics_index(topic.id, topic.title, obj.cooked) if obj.is_first_post?
      else
        Rails.logger.warn("Orphan post skipped in search_indexer, topic_id: #{obj.topic_id} post_id: #{obj.id} raw: #{obj.raw}")
      end
    end

    if User === obj && (obj.saved_change_to_username? || obj.saved_change_to_name? || force)
      SearchIndexer.update_users_index(obj.id, obj.username_lower || '', obj.name ? obj.name.downcase : '')
    end

    if Topic === obj && (obj.saved_change_to_title? || force)
      if obj.posts
        if post = obj.posts.find_by(post_number: 1)
          SearchIndexer.update_posts_index(post.id, obj.title, category_name, tag_names, post.cooked)
          SearchIndexer.update_topics_index(obj.id, obj.title, post.cooked)
        end
      end
    end

    if Category === obj && (obj.saved_change_to_name? || force)
      SearchIndexer.update_categories_index(obj.id, obj.name)
    end

    if Tag === obj && (obj.saved_change_to_name? || force)
      SearchIndexer.update_tags_index(obj.id, obj.name)
    end
  end

  class HtmlScrubber < Nokogiri::XML::SAX::Document

<<<<<<< HEAD
    DIACRITICS ||= /([\u0300-\u036f]|[\u1AB0-\u1AFF]|[\u1DC0-\u1DFF]|[\u20D0-\u20FF])/

    def self.strip_diacritics(str)
      s = str.unicode_normalize(:nfkd)
      s.gsub!(DIACRITICS, "")
      s.strip!
      s
    end

=======
>>>>>>> 6bfd2b6e
    attr_reader :scrubbed

    def initialize(strip_diacritics: false)
      @scrubbed = +""
      @strip_diacritics = strip_diacritics
    end

    def self.scrub(html, strip_diacritics: false)
      return +"" if html.blank?

      me = new(strip_diacritics: strip_diacritics)
      Nokogiri::HTML::SAX::Parser.new(me).parse("<div>#{html}</div>")
      me.scrubbed.squish
    end

    ATTRIBUTES ||= %w{alt title href data-youtube-title}

    def start_element(_, attributes = [])
      attributes = Hash[*attributes.flatten]

      ATTRIBUTES.each do |name|
        if attributes[name].present?
          characters(attributes[name]) unless name == "href" && UrlHelper.is_local(attributes[name])
        end
      end
    end

    def characters(str)
      str = Search.strip_diacritics(str) if @strip_diacritics
      scrubbed << " #{str} "
    end
  end
end<|MERGE_RESOLUTION|>--- conflicted
+++ resolved
@@ -167,18 +167,6 @@
 
   class HtmlScrubber < Nokogiri::XML::SAX::Document
 
-<<<<<<< HEAD
-    DIACRITICS ||= /([\u0300-\u036f]|[\u1AB0-\u1AFF]|[\u1DC0-\u1DFF]|[\u20D0-\u20FF])/
-
-    def self.strip_diacritics(str)
-      s = str.unicode_normalize(:nfkd)
-      s.gsub!(DIACRITICS, "")
-      s.strip!
-      s
-    end
-
-=======
->>>>>>> 6bfd2b6e
     attr_reader :scrubbed
 
     def initialize(strip_diacritics: false)
