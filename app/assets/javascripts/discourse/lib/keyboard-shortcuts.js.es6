import DiscourseURL from "discourse/lib/url";
import Composer from "discourse/models/composer";
import { minimumOffset } from "discourse/lib/offset-calculator";

const bindings = {
  "!": { postAction: "showFlags" },
  "#": { handler: "goToPost", anonymous: true },
  "/": { handler: "toggleSearch", anonymous: true },
  "ctrl+alt+f": { handler: "toggleSearch", anonymous: true },
  "=": { handler: "toggleHamburgerMenu", anonymous: true },
  "?": { handler: "showHelpModal", anonymous: true },
  ".": { click: ".alert.alert-info.clickable", anonymous: true }, // show incoming/updated topics
  b: { handler: "toggleBookmark" },
  c: { handler: "createTopic" },
  C: { handler: "focusComposer" },
  "ctrl+f": { handler: "showPageSearch", anonymous: true },
  "command+f": { handler: "showPageSearch", anonymous: true },
  "ctrl+p": { handler: "printTopic", anonymous: true },
  "command+p": { handler: "printTopic", anonymous: true },
  d: { postAction: "deletePost" },
  e: { postAction: "editPost" },
  end: { handler: "goToLastPost", anonymous: true },
  "command+down": { handler: "goToLastPost", anonymous: true },
  f: { handler: "toggleBookmarkTopic" },
  "g h": { path: "/", anonymous: true },
  "g l": { path: "/latest", anonymous: true },
  "g n": { path: "/new" },
  "g u": { path: "/unread" },
  "g c": { path: "/categories", anonymous: true },
  "g t": { path: "/top", anonymous: true },
  "g b": { path: "/bookmarks" },
  "g p": { path: "/my/activity" },
  "g m": { path: "/my/messages" },
  "g d": { path: "/my/activity/drafts" },
  home: { handler: "goToFirstPost", anonymous: true },
  "command+up": { handler: "goToFirstPost", anonymous: true },
  j: { handler: "selectDown", anonymous: true },
  k: { handler: "selectUp", anonymous: true },
  // we use this odd routing here vs a postAction: cause like
  // has an animation so the widget handles that
  // TODO: teach controller how to trigger the widget animation
  l: { click: ".topic-post.selected button.toggle-like" },
  "m m": { handler: "setTrackingToMuted" }, // mark topic as muted
  "m r": { handler: "setTrackingToRegular" }, // mark topic as regular
  "m t": { handler: "setTrackingToTracking" }, // mark topic as tracking
  "m w": { handler: "setTrackingToWatching" }, // mark topic as watching
  "o,enter": {
    click: [
      ".topic-list tr.selected a.title",
      ".latest-topic-list .latest-topic-list-item.selected div.main-link a.title",
      ".top-topic-list .latest-topic-list-item.selected div.main-link a.title",
      ".latest .featured-topic.selected a.title"
    ].join(", "),
    anonymous: true
  }, // open selected topic on latest or categories page
  tab: { handler: "switchFocusCategoriesPage", anonymous: true },
  p: { handler: "showCurrentUser" },
  q: { handler: "quoteReply" },
  r: { postAction: "replyToPost" },
  s: { click: ".topic-post.selected a.post-date", anonymous: true }, // share post
  "shift+j": { handler: "nextSection", anonymous: true },
  "shift+k": { handler: "prevSection", anonymous: true },
  "shift+p": { handler: "pinUnpinTopic" },
  "shift+r": { handler: "replyToTopic" },
  "shift+s": { click: "#topic-footer-buttons button.share", anonymous: true }, // share topic
  "shift+u": { handler: "goToUnreadPost" },
  "shift+z shift+z": { handler: "logout" },
  t: { postAction: "replyAsNewTopic" },
  u: { handler: "goBack", anonymous: true },
  "x r": {
    click: "#dismiss-new,#dismiss-new-top,#dismiss-posts,#dismiss-posts-top"
  }, // dismiss new/posts
  "x t": { click: "#dismiss-topics,#dismiss-topics-top" } // dismiss topics
};

export default {
  bindEvents(keyTrapper, container) {
    this.keyTrapper = keyTrapper;
    this.container = container;
    this._stopCallback();

    this.searchService = this.container.lookup("search-service:main");
    this.appEvents = this.container.lookup("app-events:main");
    this.currentUser = this.container.lookup("current-user:main");
    let siteSettings = this.container.lookup("site-settings:main");

    // Disable the shortcut if private messages are disabled
    if (!siteSettings.enable_personal_messages) {
      delete bindings["g m"];
    }

    Object.keys(bindings).forEach(key => {
      const binding = bindings[key];
      if (!binding.anonymous && !this.currentUser) {
        return;
      }

      if (binding.path) {
        this._bindToPath(binding.path, key);
      } else if (binding.handler) {
        this._bindToFunction(binding.handler, key);
      } else if (binding.postAction) {
        this._bindToSelectedPost(binding.postAction, key);
      } else if (binding.click) {
        this._bindToClick(binding.click, key);
      }
    });
  },

  toggleBookmark() {
    this.sendToSelectedPost("toggleBookmark");
    this.sendToTopicListItemView("toggleBookmark");
  },

  toggleBookmarkTopic() {
    const topic = this.currentTopic();
    // BIG hack, need a cleaner way
    if (topic && $(".posts-wrapper").length > 0) {
      this.container.lookup("controller:topic").send("toggleBookmark");
    } else {
      this.sendToTopicListItemView("toggleBookmark");
    }
  },

  logout() {
    this.container.lookup("route:application").send("logout");
  },

  quoteReply() {
    this.sendToSelectedPost("replyToPost");
    // lazy but should work for now
    setTimeout(function() {
      $(".d-editor .quote").click();
    }, 500);
  },

  goToFirstPost() {
    this._jumpTo("jumpTop");
  },

  goToLastPost() {
    this._jumpTo("jumpBottom");
  },

  goToUnreadPost() {
    this._jumpTo("jumpUnread");
  },

  _jumpTo(direction) {
    if ($(".container.posts").length) {
      this.container.lookup("controller:topic").send(direction);
    }
  },

  replyToTopic() {
    this._replyToPost();
  },

  selectDown() {
    this._moveSelection(1);
  },

  selectUp() {
    this._moveSelection(-1);
  },

  goBack() {
    history.back();
  },

  nextSection() {
    this._changeSection(1);
  },

  prevSection() {
    this._changeSection(-1);
  },

  showPageSearch(event) {
    Ember.run(() => {
      this.appEvents.trigger("header:keyboard-trigger", {
        type: "page-search",
        event
      });
    });
  },

  printTopic(event) {
    Ember.run(() => {
      if ($(".container.posts").length) {
        event.preventDefault(); // We need to stop printing the current page in Firefox
        this.container.lookup("controller:topic").print();
      }
    });
  },

  createTopic() {
    if (this.currentUser && this.currentUser.can_create_topic) {
      this.container.lookup("controller:composer").open({
        action: Composer.CREATE_TOPIC,
        draftKey: Composer.CREATE_TOPIC
      });
    }
  },

  focusComposer() {
    const composer = this.container.lookup("controller:composer");
    if (composer.get("model.viewOpen")) {
      setTimeout(() => $("textarea.d-editor-input").focus(), 0);
    } else {
      composer.send("openIfDraft");
    }
  },

  pinUnpinTopic() {
    this.container.lookup("controller:topic").togglePinnedState();
  },

  goToPost() {
    this.appEvents.trigger("topic:keyboard-trigger", { type: "jump" });
  },

  toggleSearch(event) {
    this.appEvents.trigger("header:keyboard-trigger", {
      type: "search",
      event
    });
  },

  toggleHamburgerMenu(event) {
    this.appEvents.trigger("header:keyboard-trigger", {
      type: "hamburger",
      event
    });
  },

  showCurrentUser(event) {
    this.appEvents.trigger("header:keyboard-trigger", { type: "user", event });
  },

  showHelpModal() {
    this.container
      .lookup("controller:application")
      .send("showKeyboardShortcutsHelp");
  },

  setTrackingToMuted(event) {
    this.appEvents.trigger("topic-notifications-button:changed", {
      type: "notification",
      id: 0,
      event
    });
  },

  setTrackingToRegular(event) {
    this.appEvents.trigger("topic-notifications-button:changed", {
      type: "notification",
      id: 1,
      event
    });
  },

  setTrackingToTracking(event) {
    this.appEvents.trigger("topic-notifications-button:changed", {
      type: "notification",
      id: 2,
      event
    });
  },

  setTrackingToWatching(event) {
    this.appEvents.trigger("topic-notifications-button:changed", {
      type: "notification",
      id: 3,
      event
    });
  },

  sendToTopicListItemView(action) {
    const elem = $("tr.selected.topic-list-item.ember-view")[0];
    if (elem) {
      const registry = this.container.lookup("-view-registry:main");
      if (registry) {
        const view = registry[elem.id];
        view.send(action);
      }
    }
  },

  currentTopic() {
    const topicController = this.container.lookup("controller:topic");
    if (topicController) {
      const topic = topicController.get("model");
      if (topic) {
        return topic;
      }
    }
  },

  sendToSelectedPost(action) {
    const container = this.container;
    // TODO: We should keep track of the post without a CSS class
    let selectedPostId = parseInt(
      $(".topic-post.selected article.boxed").data("post-id"),
      10
    );
    if (selectedPostId) {
      const topicController = container.lookup("controller:topic");
      const post = topicController
        .get("model.postStream.posts")
        .findBy("id", selectedPostId);
      if (post) {
        // TODO: Use ember closure actions
        let actionMethod = topicController._actions[action];
        if (!actionMethod) {
          const topicRoute = container.lookup("route:topic");
          actionMethod = topicRoute._actions[action];
        }

        const result = actionMethod.call(topicController, post);
        if (result && result.then) {
          this.appEvents.trigger("post-stream:refresh", { id: selectedPostId });
        }
      }
    }
  },

  _bindToSelectedPost(action, binding) {
    this.keyTrapper.bind(binding, () => this.sendToSelectedPost(action));
  },

  _bindToPath(path, key) {
<<<<<<< HEAD
    this.keyTrapper.bind(key, () => DiscourseURL.routeTo(Discourse.BaseUri + path));
=======
    this.keyTrapper.bind(key, () =>
      DiscourseURL.routeTo(Discourse.BaseUri + path)
    );
>>>>>>> e64402cb
  },

  _bindToClick(selector, binding) {
    binding = binding.split(",");
    this.keyTrapper.bind(binding, function(e) {
      const $sel = $(selector);

      // Special case: We're binding to enter.
      if (e && e.keyCode === 13) {
        // Binding to enter should only be effective when there is something
        // to select.
        if ($sel.length === 0) {
          return;
        }

        // If effective, prevent default.
        e.preventDefault();
      }
      $sel.click();
    });
  },

  _bindToFunction(func, binding) {
    if (typeof this[func] === "function") {
      this.keyTrapper.bind(binding, _.bind(this[func], this));
    }
  },

  _moveSelection(direction) {
    const $articles = this._findArticles();

    if (typeof $articles === "undefined") return;

    const $selected =
      $articles.filter(".selected").length !== 0
        ? $articles.filter(".selected")
        : $articles.filter("[data-islastviewedtopic=true]");

    let index = $articles.index($selected);

    if ($selected.length !== 0) {
      if (direction === -1 && index === 0) return;
      if (direction === 1 && index === $articles.length - 1) return;
    }

    // when nothing is selected
    if ($selected.length === 0) {
      // select the first post with its top visible
      const offset = minimumOffset();
      index = $articles
        .toArray()
        .findIndex(article => article.getBoundingClientRect().top > offset);
      direction = 0;
    }

    const $article = $articles.eq(index + direction);

    if ($article.length > 0) {
      $articles.removeClass("selected");
      $article.addClass("selected");

      if ($article.is(".topic-post")) {
        $("a.tabLoc", $article).focus();
        this._scrollToPost($article);
      } else {
        this._scrollList($article, direction);
      }
    }
  },

  _scrollToPost($article) {
    if ($article.find("#post_1").length > 0) {
      $(window).scrollTop(0);
    } else {
      $(window).scrollTop($article.offset().top - minimumOffset());
    }
  },

  _scrollList($article) {
    // Try to keep the article on screen
    const pos = $article.offset();
    const height = $article.height();
    const headerHeight = $("header.d-header").height();
    const scrollTop = $(window).scrollTop();
    const windowHeight = $(window).height();

    // skip if completely on screen
    if (
      pos.top - headerHeight > scrollTop &&
      pos.top + height < scrollTop + windowHeight
    ) {
      return;
    }

    let scrollPos = pos.top + height / 2 - windowHeight * 0.5;
    if (height > windowHeight - headerHeight) {
      scrollPos = pos.top - headerHeight;
    }
    if (scrollPos < 0) {
      scrollPos = 0;
    }

    if (this._scrollAnimation) {
      this._scrollAnimation.stop();
    }
    this._scrollAnimation = $("html, body").animate(
      { scrollTop: scrollPos + "px" },
      100
    );
  },

  categoriesTopicsList() {
    const setting = this.container.lookup("site-settings:main")
      .desktop_category_page_style;
    switch (setting) {
      case "categories_with_featured_topics":
        return $(".latest .featured-topic");
      case "categories_and_latest_topics":
        return $(".latest-topic-list .latest-topic-list-item");
      case "categories_and_top_topics":
        return $(".top-topic-list .latest-topic-list-item");
      default:
        return $();
    }
  },

  _findArticles() {
    const $topicList = $(".topic-list");
    const $postsWrapper = $(".posts-wrapper");
    const $categoriesTopicsList = this.categoriesTopicsList();

    if ($postsWrapper.length > 0) {
      return $(".posts-wrapper .topic-post, .topic-list tbody tr");
    } else if ($topicList.length > 0) {
      return $topicList.find(".topic-list-item");
    } else if ($categoriesTopicsList.length > 0) {
      return $categoriesTopicsList;
    }
  },

  _changeSection(direction) {
    const $sections = $(".nav.nav-pills li"),
      active = $(".nav.nav-pills li.active"),
      index = $sections.index(active) + direction;

    if (index >= 0 && index < $sections.length) {
      $sections
        .eq(index)
        .find("a")
        .click();
    }
  },

  _stopCallback() {
    const oldStopCallback = this.keyTrapper.prototype.stopCallback;

    this.keyTrapper.prototype.stopCallback = function(
      e,
      element,
      combo,
      sequence
    ) {
      if (
        (combo === "ctrl+f" || combo === "command+f") &&
        element.id === "search-term"
      ) {
        return false;
      }
      return oldStopCallback.call(this, e, element, combo, sequence);
    };
  },

  _replyToPost() {
    this.container.lookup("controller:topic").send("replyToPost");
  }
};<|MERGE_RESOLUTION|>--- conflicted
+++ resolved
@@ -330,13 +330,9 @@
   },
 
   _bindToPath(path, key) {
-<<<<<<< HEAD
-    this.keyTrapper.bind(key, () => DiscourseURL.routeTo(Discourse.BaseUri + path));
-=======
     this.keyTrapper.bind(key, () =>
       DiscourseURL.routeTo(Discourse.BaseUri + path)
     );
->>>>>>> e64402cb
   },
 
   _bindToClick(selector, binding) {
