<div id="simple-container">
  <%if @error%>
    <div class='alert alert-error'>
      <%= @error %>
    </div>
  <%end%>
  <% if @user.present? and @user.errors.any? %>
    <div class='alert alert-error'>
      <% @user.errors.full_messages.each do |msg| %>
        <li><%= msg %></li>
      <% end %>
    </div>
  <% end %>

  <%if @success%>
    <p>
      <%= @success %>
      <%- if @requires_approval %>
        <%= t 'login.not_approved' %>
      <% else %>
        <br>
        <br>
        <a class="btn" href="<%= path "/" %>"><%= t('password_reset.continue', site_name: SiteSetting.title) %></a>
      <% end %>
    </p>
  <% else %>
    <%if @user.present? %>
      <h3>
        <% if @user.has_password? %>
          <%= t 'password_reset.choose_new' %>
        <% else %>
          <%= t 'password_reset.choose' %>
        <% end %>
      </h3>

      <%=form_tag({}, method: :put) do %>
        <p>
          <span style="display: none;"><input name="username" type="text" value="<%= @user.username %>"></span>
          <input id="user_password" name="password" size="30" type="password" maxlength="<%= User.max_password_length %>" onkeypress="capsLock(event)">
          <label><%= t('js.user.password.instructions', count: @user.admin? ? SiteSetting.min_admin_password_length : SiteSetting.min_password_length) %></label>
        </p>
        <div id="capsLockWarning" class="caps-lock-warning" style="visibility:hidden"><i class="fa fa-exclamation-triangle"></i> <%= t 'js.login.caps_lock_warning' %></div>
        <p>
        <%=submit_tag( @user.has_password? ? t('password_reset.update') : t('password_reset.save'), class: 'btn')%>
        </p>
      <%end%>
    <%end%>
  <%end%>
</div>

<%- content_for(:no_ember_head) do %>
  <%= script "ember_jquery" %>
<<<<<<< HEAD
=======
  <%= render_google_universal_analytics_code %>
>>>>>>> a5d8dfb0
<%- end %>

<script type="text/javascript">
  document.getElementById('user_password').focus();

  function capsLock(e) {
    kc = e.keyCode?e.keyCode:e.which;
    sk = e.shiftKey?e.shiftKey:((kc == 16)?true:false);
    (((kc >= 65 && kc <= 90) && !sk)||((kc >= 97 && kc <= 122) && sk)) ? document.getElementById('capsLockWarning').style.visibility = 'visible' : document.getElementById('capsLockWarning').style.visibility = 'hidden';
  }

  $.ajax('<%= path "/users/confirm-email-token/#{params[:token]}" %>', {dataType: 'json'});
<<<<<<< HEAD
</script>
=======
</script>

<%= render_google_analytics_code %>
>>>>>>> a5d8dfb0
<|MERGE_RESOLUTION|>--- conflicted
+++ resolved
@@ -50,10 +50,7 @@
 
 <%- content_for(:no_ember_head) do %>
   <%= script "ember_jquery" %>
-<<<<<<< HEAD
-=======
   <%= render_google_universal_analytics_code %>
->>>>>>> a5d8dfb0
 <%- end %>
 
 <script type="text/javascript">
@@ -66,10 +63,6 @@
   }
 
   $.ajax('<%= path "/users/confirm-email-token/#{params[:token]}" %>', {dataType: 'json'});
-<<<<<<< HEAD
-</script>
-=======
 </script>
 
-<%= render_google_analytics_code %>
->>>>>>> a5d8dfb0
+<%= render_google_analytics_code %>