# frozen_string_literal: true

class TopicsController < ApplicationController
  requires_login only: [
    :timings,
    :destroy_timings,
    :update,
    :update_shared_draft,
    :destroy,
    :recover,
    :status,
    :invite,
    :mute,
    :unmute,
    :set_notifications,
    :move_posts,
    :merge_topic,
    :clear_pin,
    :re_pin,
    :status_update,
    :timer,
    :bulk,
    :reset_new,
    :change_post_owners,
    :change_timestamps,
    :archive_message,
    :move_to_inbox,
    :convert_topic,
    :bookmark,
    :publish,
    :reset_bump_date
  ]

  before_action :consider_user_for_promotion, only: :show

  skip_before_action :check_xhr, only: [:show, :feed]

  def id_for_slug
    topic = Topic.find_by_slug(params[:slug])
    guardian.ensure_can_see!(topic)
    raise Discourse::NotFound unless topic
    render json: { slug: topic.slug, topic_id: topic.id, url: topic.url }
  end

  def show
    if request.referer
      flash["referer"] ||= request.referer[0..255]
    end

    # We'd like to migrate the wordpress feed to another url. This keeps up backwards compatibility with
    # existing installs.
    return wordpress if params[:best].present?

    # work around people somehow sending in arrays,
    # arrays are not supported
    params[:page] = params[:page].to_i rescue 1

    opts = params.slice(:username_filters, :filter, :page, :post_number, :show_deleted)
    username_filters = opts[:username_filters]

    opts[:print] = true if params[:print].present?
    opts[:username_filters] = username_filters.split(',') if username_filters.is_a?(String)

    # Special case: a slug with a number in front should look by slug first before looking
    # up that particular number
    if params[:id] && params[:id] =~ /^\d+[^\d\\]+$/
      topic = Topic.find_by_slug(params[:id])
      return redirect_to_correct_topic(topic, opts[:post_number]) if topic
    end

    if opts[:print]
      raise Discourse::InvalidAccess unless SiteSetting.max_prints_per_hour_per_user > 0
      begin
        RateLimiter.new(current_user, "print-topic-per-hour", SiteSetting.max_prints_per_hour_per_user, 1.hour).performed! unless @guardian.is_admin?
      rescue RateLimiter::LimitExceeded
        return render_json_error I18n.t("rate_limiter.slow_down")
      end
    end

    begin
      @topic_view = TopicView.new(params[:id] || params[:topic_id], current_user, opts)
    rescue Discourse::NotFound => ex
      if params[:id]
        topic = Topic.find_by_slug(params[:id])
        return redirect_to_correct_topic(topic, opts[:post_number]) if topic
      end

      raise ex
    rescue Discourse::NotLoggedIn => ex
      raise(SiteSetting.detailed_404 ? ex : Discourse::NotFound)
    rescue Discourse::InvalidAccess => ex
      # If the user can't see the topic, clean up notifications for it.
      Notification.remove_for(current_user.id, params[:topic_id]) if current_user

      deleted = guardian.can_see_topic?(ex.obj, false) ||
        (!guardian.can_see_topic?(ex.obj) &&
         ex.obj&.access_topic_via_group &&
         ex.obj.deleted_at)

      if SiteSetting.detailed_404
        if deleted
          raise Discourse::NotFound.new(
            'deleted topic',
            custom_message: 'deleted_topic',
            status: 410,
            check_permalinks: true,
            original_path: ex.obj.relative_url
          )
        elsif !guardian.can_see_topic?(ex.obj) && group = ex.obj&.access_topic_via_group
          raise Discourse::InvalidAccess.new(
            'not in group',
            ex.obj,
            custom_message: 'not_in_group.title_topic',
            group: group
          )
        end

        raise ex
      else
        raise Discourse::NotFound.new(
          nil,
          check_permalinks: deleted,
          original_path: ex.obj.relative_url
        )
      end
    end

    page = params[:page]
    if (page < 0) || ((page - 1) * @topic_view.chunk_size > @topic_view.topic.highest_post_number)
      raise Discourse::NotFound
    end

    discourse_expires_in 1.minute

    if slugs_do_not_match || (!request.format.json? && params[:slug].nil?)
      redirect_to_correct_topic(@topic_view.topic, opts[:post_number])
      return
    end

    track_visit_to_topic

    if should_track_visit_to_topic?
      @topic_view.draft = Draft.get(current_user, @topic_view.draft_key, @topic_view.draft_sequence)
    end

    unless @topic_view.topic.visible
      response.headers['X-Robots-Tag'] = 'noindex'
    end

    canonical_url UrlHelper.absolute_without_cdn(@topic_view.canonical_path)

    # provide hint to crawlers only for now
    # we would like to give them a bit more signal about age of data
    if use_crawler_layout?
      if last_modified = @topic_view.posts&.map { |p| p.updated_at }&.max&.httpdate
        response.headers['Last-Modified'] = last_modified
      end
    end

    perform_show_response
  end

  def publish
    params.permit(:id, :destination_category_id)

    topic = Topic.find(params[:id])
    category = Category.find(params[:destination_category_id])

    guardian.ensure_can_publish_topic!(topic, category)
    topic = TopicPublisher.new(topic, current_user, category.id).publish!

    render_serialized(topic.reload, BasicTopicSerializer)
  end

  def wordpress
    params.require(:best)
    params.require(:topic_id)
    params.permit(:min_trust_level, :min_score, :min_replies, :bypass_trust_level_score, :only_moderator_liked)

    opts = {
      best: params[:best].to_i,
      min_trust_level: params[:min_trust_level] ? params[:min_trust_level].to_i : 1,
      min_score: params[:min_score].to_i,
      min_replies: params[:min_replies].to_i,
      bypass_trust_level_score: params[:bypass_trust_level_score].to_i, # safe cause 0 means ignore
      only_moderator_liked: params[:only_moderator_liked].to_s == "true",
      exclude_hidden: true
    }

    @topic_view = TopicView.new(params[:topic_id], current_user, opts)
    discourse_expires_in 1.minute

    wordpress_serializer = TopicViewWordpressSerializer.new(@topic_view, scope: guardian, root: false)
    render_json_dump(wordpress_serializer)
  end

  def post_ids
    params.require(:topic_id)
    params.permit(:post_number, :username_filters, :filter)

    options = {
      filter_post_number: params[:post_number],
      filter: params[:filter],
      skip_limit: true,
      asc: true,
      skip_custom_fields: true
    }

    fetch_topic_view(options)
    render_json_dump(post_ids: @topic_view.posts.pluck(:id))
  end

  def posts
    params.require(:topic_id)
    params.permit(:post_ids, :post_number, :username_filters, :filter, :include_suggested)

    include_suggested = params[:include_suggested] == "true"

    options = {
      filter_post_number: params[:post_number],
      post_ids: params[:post_ids],
      asc: ActiveRecord::Type::Boolean.new.deserialize(params[:asc]),
      filter: params[:filter],
      include_suggested: include_suggested,
      include_related: include_suggested,
    }

    fetch_topic_view(options)

    render_json_dump(
      TopicViewPostsSerializer.new(
        @topic_view,
        scope: guardian,
        root: false,
        include_raw: !!params[:include_raw]
      )
    )
  end

  def excerpts
    params.require(:topic_id)
    params.require(:post_ids)

    post_ids = params[:post_ids].map(&:to_i)
    unless Array === post_ids
      render_json_error("Expecting post_ids to contain a list of posts ids")
      return
    end

    if post_ids.length > 100
      render_json_error("Requested a chunk that is too big")
      return
    end

    @topic = Topic.with_deleted.where(id: params[:topic_id]).first
    guardian.ensure_can_see!(@topic)

    @posts = Post.where(hidden: false, deleted_at: nil, topic_id: @topic.id)
      .where('posts.id in (?)', post_ids)
      .joins("LEFT JOIN users u on u.id = posts.user_id")
      .pluck(:id, :cooked, :username)
      .map do |post_id, cooked, username|
      {
        post_id: post_id,
        username: username,
        excerpt: PrettyText.excerpt(cooked, 800, keep_emoji_images: true)
      }
    end

    render json: @posts.to_json
  end

  def destroy_timings
    topic_id = params[:topic_id].to_i

    if params[:last].to_s == "1"
      PostTiming.destroy_last_for(current_user, topic_id)
    else
      PostTiming.destroy_for(current_user.id, [topic_id])
    end

    last_notification = Notification
      .where(
        user_id: current_user.id,
        topic_id: topic_id
      )
      .order(created_at: :desc)
      .limit(1)
      .first

    if last_notification
      last_notification.update!(read: false)
    end

    render body: nil
  end

  def update_shared_draft
    topic = Topic.find_by(id: params[:id])
    guardian.ensure_can_edit!(topic)

    category = Category.where(id: params[:category_id].to_i).first
    guardian.ensure_can_publish_topic!(topic, category)

    row_count = SharedDraft.where(topic_id: topic.id).update_all(category_id: category.id)
    if row_count == 0
      SharedDraft.create(topic_id: topic.id, category_id: category.id)
    end

    render json: success_json
  end

  def update
    topic = Topic.find_by(id: params[:topic_id])
    guardian.ensure_can_edit!(topic)

    if params[:category_id] && (params[:category_id].to_i != topic.category_id.to_i)
      category = Category.find_by(id: params[:category_id])

      if category || (params[:category_id].to_i == 0)
        guardian.ensure_can_move_topic_to_category!(category)
      else
        return render_json_error(I18n.t('category.errors.not_found'))
      end

      if category && topic_tags = (params[:tags] || topic.tags.pluck(:name)).reject { |c| c.empty? }
        if topic_tags.present?
          allowed_tags = DiscourseTagging.filter_allowed_tags(
            guardian,
            category: category
          ).map(&:name)

          invalid_tags = topic_tags - allowed_tags

          # Do not raise an error on a topic's hidden tags when not modifying tags
          if params[:tags].blank?
            invalid_tags.each do |tag_name|
              if DiscourseTagging.hidden_tag_names.include?(tag_name)
                invalid_tags.delete(tag_name)
              end
            end
          end

          invalid_tags = Tag.where_name(invalid_tags).pluck(:name)

          if !invalid_tags.empty?
            if (invalid_tags & DiscourseTagging.hidden_tag_names).present?
              return render_json_error(I18n.t('category.errors.disallowed_tags_generic'))
            else
              return render_json_error(I18n.t('category.errors.disallowed_topic_tags', tags: invalid_tags.join(", ")))
            end
          end
        end
      end
    end

    changes = {}

    PostRevisor.tracked_topic_fields.each_key do |f|
      changes[f] = params[f] if params.has_key?(f)
    end

    changes.delete(:title) if topic.title == changes[:title]
    changes.delete(:category_id) if topic.category_id.to_i == changes[:category_id].to_i

    success = true

    if changes.length > 0
      first_post = topic.ordered_posts.first
      success = PostRevisor.new(first_post, topic).revise!(current_user, changes, validate_post: false)

      if !success && topic.errors.blank?
        topic.errors.add(:base, :unable_to_update)
      end
    end

    # this is used to return the title to the client as it may have been changed by "TextCleaner"
    success ? render_serialized(topic, BasicTopicSerializer) : render_json_error(topic)
  end

  def update_tags
    params.require(:tags)
    topic = Topic.find_by(id: params[:topic_id])
    guardian.ensure_can_edit_tags!(topic)

    success = PostRevisor.new(topic.first_post, topic).revise!(current_user, { tags: params[:tags] }, validate_post: false)

    success ? render_serialized(topic, BasicTopicSerializer) : render_json_error(topic)
  end

  def feature_stats
    params.require(:category_id)
    category_id = params[:category_id].to_i

    visible_topics = Topic.listable_topics.visible

    render json: {
      pinned_in_category_count: visible_topics.where(category_id: category_id).where(pinned_globally: false).where.not(pinned_at: nil).count,
      pinned_globally_count: visible_topics.where(pinned_globally: true).where.not(pinned_at: nil).count,
      banner_count: Topic.listable_topics.where(archetype: Archetype.banner).count,
    }
  end

  def status
    params.require(:status)
    params.require(:enabled)
    params.permit(:until)

    status = params[:status]
    topic_id = params[:topic_id].to_i
    enabled = params[:enabled] == 'true'

    check_for_status_presence(:status, status)
    @topic = Topic.find_by(id: topic_id)
    guardian.ensure_can_moderate!(@topic)
    @topic.update_status(status, enabled, current_user, until: params[:until])

    render json: success_json.merge!(
      topic_status_update: TopicTimerSerializer.new(
        TopicTimer.find_by(topic: @topic), root: false
      )
    )
  end

  def mute
    toggle_mute
  end

  def unmute
    toggle_mute
  end

  def timer
    params.permit(:time, :based_on_last_post, :category_id)
    params.require(:status_type)

    status_type =
      begin
        TopicTimer.types.fetch(params[:status_type].to_sym)
      rescue
        invalid_param(:status_type)
      end
    based_on_last_post = params[:based_on_last_post]
    params.require(:duration) if based_on_last_post

    topic = Topic.find_by(id: params[:topic_id])
    guardian.ensure_can_moderate!(topic)

    options = {
      by_user: current_user,
      based_on_last_post: based_on_last_post
    }

    options.merge!(category_id: params[:category_id]) if !params[:category_id].blank?
    options.merge!(duration: params[:duration].to_i) if params[:duration].present?

    topic_status_update = topic.set_or_create_timer(
      status_type,
      params[:time],
      **options
    )

    if topic.save
      render json: success_json.merge!(
        execute_at: topic_status_update&.execute_at,
        duration: topic_status_update&.duration,
        based_on_last_post: topic_status_update&.based_on_last_post,
        closed: topic.closed,
        category_id: topic_status_update&.category_id
      )
    else
      render_json_error(topic)
    end
  end

  def make_banner
    topic = Topic.find_by(id: params[:topic_id].to_i)
    guardian.ensure_can_banner_topic!(topic)

    topic.make_banner!(current_user)

    render body: nil
  end

  def remove_banner
    topic = Topic.find_by(id: params[:topic_id].to_i)
    guardian.ensure_can_banner_topic!(topic)

    topic.remove_banner!(current_user)

    render body: nil
  end

  def remove_bookmarks
    topic = Topic.find(params[:topic_id].to_i)
    BookmarkManager.new(current_user).destroy_for_topic(topic)
    render body: nil
  end

  def archive_message
    toggle_archive_message(true)
  end

  def move_to_inbox
    toggle_archive_message(false)
  end

  def toggle_archive_message(archive)
    topic = Topic.find(params[:id].to_i)

    group_id = nil

    group_ids = current_user.groups.pluck(:id)
    if group_ids.present?
      allowed_groups = topic.allowed_groups
        .where('topic_allowed_groups.group_id IN (?)', group_ids).pluck(:id)
      allowed_groups.each do |id|
        if archive
          GroupArchivedMessage.archive!(id, topic)
          group_id = id
        else
          GroupArchivedMessage.move_to_inbox!(id, topic)
        end
      end
    end

    if topic.allowed_users.include?(current_user)
      if archive
        UserArchivedMessage.archive!(current_user.id, topic)
      else
        UserArchivedMessage.move_to_inbox!(current_user.id, topic)
      end
    end

    if group_id
      name = Group.find_by(id: group_id).try(:name)
      render_json_dump(group_name: name)
    else
      render body: nil
    end
  end

  def bookmark
    topic = Topic.find(params[:topic_id].to_i)
    first_post = topic.ordered_posts.first

    bookmark_manager = BookmarkManager.new(current_user)
    bookmark_manager.create(post_id: first_post.id)

    if bookmark_manager.errors.any?
      return render_json_error(bookmark_manager, status: 400)
    end

    render body: nil
  end

  def destroy
    topic = Topic.find_by(id: params[:id])
    guardian.ensure_can_delete!(topic)

    first_post = topic.ordered_posts.first
    PostDestroyer.new(current_user, first_post, context: params[:context]).destroy

    render body: nil
  rescue Discourse::InvalidAccess
    render_json_error I18n.t("delete_topic_failed")
  end

  def recover
    topic = Topic.where(id: params[:topic_id]).with_deleted.first
    guardian.ensure_can_recover_topic!(topic)

    first_post = topic.posts.with_deleted.order(:post_number).first
    PostDestroyer.new(current_user, first_post, context: params[:context]).recover

    render body: nil
  end

  def excerpt
    render body: nil
  end

  def remove_allowed_user
    params.require(:username)
    topic = Topic.find_by(id: params[:topic_id])
    raise Discourse::NotFound unless topic
    user = User.find_by(username: params[:username])
    raise Discourse::NotFound unless user

    guardian.ensure_can_remove_allowed_users!(topic, user)

    if topic.remove_allowed_user(current_user, user)
      render json: success_json
    else
      render json: failed_json, status: 422
    end
  end

  def remove_allowed_group
    params.require(:name)
    topic = Topic.find_by(id: params[:topic_id])
    guardian.ensure_can_remove_allowed_users!(topic)

    if topic.remove_allowed_group(current_user, params[:name])
      render json: success_json
    else
      render json: failed_json, status: 422
    end
  end

  def invite_group
    group = Group.find_by(name: params[:group])
    raise Discourse::NotFound unless group

    topic = Topic.find_by(id: params[:topic_id])

    unless pm_has_slots?(topic)
      return render_json_error(
        I18n.t("pm_reached_recipients_limit", recipients_limit: SiteSetting.max_allowed_message_recipients)
      )
    end

    if topic.private_message?
      guardian.ensure_can_invite_group_to_private_message!(group, topic)
      topic.invite_group(current_user, group)
      render_json_dump BasicGroupSerializer.new(group, scope: guardian, root: 'group')
    else
      render json: failed_json, status: 422
    end
  end

  def invite
    topic = Topic.find_by(id: params[:topic_id])
    raise Discourse::InvalidParameters.new unless topic

    username_or_email = params[:user] ? fetch_username : fetch_email

    groups = Group.lookup_groups(
      group_ids: params[:group_ids],
      group_names: params[:group_names]
    )

    unless pm_has_slots?(topic)
      return render_json_error(
        I18n.t("pm_reached_recipients_limit", recipients_limit: SiteSetting.max_allowed_message_recipients)
      )
    end

    guardian.ensure_can_invite_to!(topic)
    group_ids = groups.map(&:id)

    begin
      if topic.invite(current_user, username_or_email, group_ids, params[:custom_message])
        user = User.find_by_username_or_email(username_or_email)

        if user
          render_json_dump BasicUserSerializer.new(user, scope: guardian, root: 'user')
        else
          render json: success_json
        end
      else
        json = failed_json

        unless topic.private_message?
          group_names = topic.category
            .visible_group_names(current_user)
            .where(automatic: false)
            .pluck(:name)
            .join(", ")

          if group_names.present?
            json.merge!(errors: [
              I18n.t(
                "topic_invite.failed_to_invite",
                group_names: group_names
              )
            ])
          end
        end

        render json: json, status: 422
      end
    rescue Topic::UserExists => e
      render json: { errors: [e.message] }, status: 422
    end
  end

  def set_notifications
    topic = Topic.find(params[:topic_id].to_i)
    TopicUser.change(current_user, topic.id, notification_level: params[:notification_level].to_i)
    render json: success_json
  end

  def merge_topic
    topic_id = params.require(:topic_id)
    destination_topic_id = params.require(:destination_topic_id)
    params.permit(:participants)
    params.permit(:archetype)

    raise Discourse::InvalidAccess if params[:archetype] == "private_message" && !guardian.is_staff?

    topic = Topic.find_by(id: topic_id)
    guardian.ensure_can_move_posts!(topic)

    args = {}
    args[:destination_topic_id] = destination_topic_id.to_i

    if params[:archetype].present?
      args[:archetype] = params[:archetype]
      args[:participants] = params[:participants] if params[:participants].present? && params[:archetype] == "private_message"
    end

    destination_topic = topic.move_posts(current_user, topic.posts.pluck(:id), args)
    render_topic_changes(destination_topic)
  end

  def move_posts
    post_ids = params.require(:post_ids)
    topic_id = params.require(:topic_id)
    params.permit(:category_id)
    params.permit(:tags)
    params.permit(:participants)
    params.permit(:archetype)

    raise Discourse::InvalidAccess if params[:archetype] == "private_message" && !guardian.is_staff?

    topic = Topic.with_deleted.find_by(id: topic_id)
    guardian.ensure_can_move_posts!(topic)

    # when creating a new topic, ensure the 1st post is a regular post
    if params[:title].present? && Post.where(topic: topic, id: post_ids).order(:post_number).pluck_first(:post_type) != Post.types[:regular]
      return render_json_error("When moving posts to a new topic, the first post must be a regular post.")
    end

    destination_topic = move_posts_to_destination(topic)
    render_topic_changes(destination_topic)
  rescue ActiveRecord::RecordInvalid => ex
    render_json_error(ex)
  end

  def change_post_owners
    params.require(:post_ids)
    params.require(:topic_id)
    params.require(:username)

    guardian.ensure_can_change_post_owner!

    begin
      PostOwnerChanger.new(post_ids: params[:post_ids].to_a,
                           topic_id: params[:topic_id].to_i,
                           new_owner: User.find_by(username: params[:username]),
                           acting_user: current_user).change_owner!
      render json: success_json
    rescue ArgumentError
      render json: failed_json, status: 422
    end
  end

  def change_timestamps
    topic_id = params.require(:topic_id).to_i
    timestamp = params.require(:timestamp).to_f

    guardian.ensure_can_change_post_timestamps!

    topic = Topic.with_deleted.find(topic_id)
    previous_timestamp = topic.first_post.created_at

    begin
      TopicTimestampChanger.new(
        topic: topic,
        timestamp: timestamp
      ).change!

      StaffActionLogger.new(current_user).log_topic_timestamps_changed(topic, Time.zone.at(timestamp), previous_timestamp)

      render json: success_json
    rescue ActiveRecord::RecordInvalid, TopicTimestampChanger::InvalidTimestampError
      render json: failed_json, status: 422
    end
  end

  def clear_pin
    topic = Topic.find_by(id: params[:topic_id].to_i)
    guardian.ensure_can_see!(topic)
    topic.clear_pin_for(current_user)
    render body: nil
  end

  def re_pin
    topic = Topic.find_by(id: params[:topic_id].to_i)
    guardian.ensure_can_see!(topic)
    topic.re_pin_for(current_user)
    render body: nil
  end

  def timings
    allowed_params = topic_params

    topic_id = allowed_params[:topic_id].to_i
    topic_time = allowed_params[:topic_time].to_i
    timings = allowed_params[:timings].to_h || {}

    # ensure we capture current user for the block
    user = current_user

    hijack do
      PostTiming.process_timings(
        user,
        topic_id,
        topic_time,
        timings.map { |post_number, t| [post_number.to_i, t.to_i] },
        mobile: view_context.mobile_view?
      )
      render body: nil
    end
  end

  def feed
    @topic_view = TopicView.new(params[:topic_id])
    discourse_expires_in 1.minute
    render 'topics/show', formats: [:rss]
  end

  def bulk
    if params[:topic_ids].present?
      topic_ids = params[:topic_ids].map { |t| t.to_i }
    elsif params[:filter] == 'unread'
      tq = TopicQuery.new(current_user)
      topics = TopicQuery.unread_filter(tq.joined_topic_user, current_user.id, staff: guardian.is_staff?).listable_topics

      if params[:category_id]
        if params[:include_subcategories]
          topics = topics.where(<<~SQL, category_id: params[:category_id])
            category_id in (select id FROM categories WHERE parent_category_id = :category_id) OR
            category_id = :category_id
          SQL
        else
          topics = topics.where('category_id = ?', params[:category_id])
        end
      end
      topic_ids = topics.pluck(:id)
    else
      raise ActionController::ParameterMissing.new(:topic_ids)
    end

    operation = params
      .require(:operation)
      .permit(:type, :group, :category_id, :notification_level_id, tags: [])
      .to_h.symbolize_keys

    raise ActionController::ParameterMissing.new(:operation_type) if operation[:type].blank?
    operator = TopicsBulkAction.new(current_user, topic_ids, operation, group: operation[:group])
    changed_topic_ids = operator.perform!
    render_json_dump topic_ids: changed_topic_ids
  end

  def reset_new
    if params[:category_id].present?
      category_ids = [params[:category_id]]
      if params[:include_subcategories] == 'true'
        category_ids = category_ids.concat(Category.where(parent_category_id: params[:category_id]).pluck(:id))
      end
      category_ids.each do |category_id|
        current_user
          .category_users
          .where(category_id: category_id)
          .first_or_initialize
          .update!(last_seen_at: Time.zone.now)
        TopicTrackingState.publish_dismiss_new(current_user.id, category_id)
      end
    else
      current_user.user_stat.update_column(:new_since, Time.zone.now)
      TopicTrackingState.publish_dismiss_new(current_user.id)
    end
    render body: nil
  end

  def convert_topic
    params.require(:id)
    params.require(:type)
    topic = Topic.find_by(id: params[:id])
    guardian.ensure_can_convert_topic!(topic)

    if params[:type] == "public"
      converted_topic = topic.convert_to_public_topic(current_user, category_id: params[:category_id])
    else
      converted_topic = topic.convert_to_private_message(current_user)
    end
    render_topic_changes(converted_topic)
  rescue ActiveRecord::RecordInvalid => ex
    render_json_error(ex)
  end

  def reset_bump_date
    params.require(:id)
    guardian.ensure_can_update_bumped_at!

    topic = Topic.find_by(id: params[:id])
    raise Discourse::NotFound.new unless topic

    topic.reset_bumped_at
    render body: nil
  end

  private

  def topic_params
    params.permit(
      :topic_id,
      :topic_time,
      timings: {}
    )
  end

  def fetch_topic_view(options)
    if (username_filters = params[:username_filters]).present?
      options[:username_filters] = username_filters.split(',')
    end

    @topic_view = TopicView.new(params[:topic_id], current_user, options)
  end

  def toggle_mute
    @topic = Topic.find_by(id: params[:topic_id].to_i)
    guardian.ensure_can_see!(@topic)

    @topic.toggle_mute(current_user)
    render body: nil
  end

  def consider_user_for_promotion
    Promotion.new(current_user).review if current_user.present?
  end

  def slugs_do_not_match
    if SiteSetting.slug_generation_method != "encoded"
      params[:slug] && @topic_view.topic.slug != params[:slug]
    else
      params[:slug] && CGI.unescape(@topic_view.topic.slug) != params[:slug]
    end
  end

  def redirect_to_correct_topic(topic, post_number = nil)
    begin
      guardian.ensure_can_see!(topic)
    rescue Discourse::InvalidAccess => ex
<<<<<<< HEAD
      if !SiteSetting.detailed_404
        raise Discourse::NotFound
      else
        raise ex
      end
=======
      raise(SiteSetting.detailed_404 ? ex : Discourse::NotFound)
>>>>>>> 09dc5eb5
    end

    url = topic.relative_url
    url << "/#{post_number}" if post_number.to_i > 0
    url << ".json" if request.format.json?

    page = params[:page]
    url << "?page=#{page}" if page != 0

    redirect_to url, status: 301
  end

  def track_visit_to_topic
    topic_id =  @topic_view.topic.id
    ip = request.remote_ip
    user_id = (current_user.id if current_user)
    track_visit = should_track_visit_to_topic?

    if !request.format.json?
      hash = {
        referer: request.referer || flash[:referer],
        host: request.host,
        current_user: current_user,
        topic_id: @topic_view.topic.id,
        post_number: @topic_view.current_post_number,
        username: request['u'],
        ip_address: request.remote_ip
      }
      # defer this way so we do not capture the whole controller
      # in the closure
      TopicsController.defer_add_incoming_link(hash)
    end

    TopicsController.defer_track_visit(topic_id, ip, user_id, track_visit)
  end

  def self.defer_track_visit(topic_id, ip, user_id, track_visit)
    Scheduler::Defer.later "Track Visit" do
      TopicViewItem.add(topic_id, ip, user_id)
      TopicUser.track_visit!(topic_id, user_id) if track_visit
    end
  end

  def self.defer_add_incoming_link(hash)
    Scheduler::Defer.later "Track Link" do
      IncomingLink.add(hash)
    end
  end

  def should_track_visit_to_topic?
    !!((!request.format.json? || params[:track_visit]) && current_user)
  end

  def perform_show_response

    if request.head?
      head :ok
      return
    end

    topic_view_serializer = TopicViewSerializer.new(
      @topic_view,
      scope: guardian,
      root: false,
      include_raw: !!params[:include_raw]
    )

    respond_to do |format|
      format.html do
        @tags = SiteSetting.tagging_enabled ? @topic_view.topic.tags : []
        @breadcrumbs = helpers.categories_breadcrumb(@topic_view.topic) || []
        @description_meta = @topic_view.topic.excerpt.present? ? @topic_view.topic.excerpt : @topic_view.summary
        store_preloaded("topic_#{@topic_view.topic.id}", MultiJson.dump(topic_view_serializer))
        render :show
      end

      format.json do
        render_json_dump(topic_view_serializer)
      end
    end
  end

  def render_topic_changes(dest_topic)
    if dest_topic.present?
      render json: { success: true, url: dest_topic.relative_url }
    else
      render json: { success: false }
    end
  end

  def move_posts_to_destination(topic)
    args = {}
    args[:title] = params[:title] if params[:title].present?
    args[:destination_topic_id] = params[:destination_topic_id].to_i if params[:destination_topic_id].present?
    args[:tags] = params[:tags] if params[:tags].present?

    if params[:archetype].present?
      args[:archetype] = params[:archetype]
      args[:participants] = params[:participants] if params[:participants].present? && params[:archetype] == "private_message"
    else
      args[:category_id] = params[:category_id].to_i if params[:category_id].present?
    end

    topic.move_posts(current_user, post_ids_including_replies, args)
  end

  def check_for_status_presence(key, attr)
    invalid_param(key) unless %w(pinned pinned_globally visible closed archived).include?(attr)
  end

  def invalid_param(key)
    raise Discourse::InvalidParameters.new(key.to_sym)
  end

  def fetch_username
    params.require(:user)
    params[:user]
  end

  def fetch_email
    params.require(:email)
    params[:email]
  end

  def pm_has_slots?(pm)
    guardian.is_staff? || !pm.reached_recipients_limit?
  end
end<|MERGE_RESOLUTION|>--- conflicted
+++ resolved
@@ -944,15 +944,7 @@
     begin
       guardian.ensure_can_see!(topic)
     rescue Discourse::InvalidAccess => ex
-<<<<<<< HEAD
-      if !SiteSetting.detailed_404
-        raise Discourse::NotFound
-      else
-        raise ex
-      end
-=======
       raise(SiteSetting.detailed_404 ? ex : Discourse::NotFound)
->>>>>>> 09dc5eb5
     end
 
     url = topic.relative_url
