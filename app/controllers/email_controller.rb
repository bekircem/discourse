class EmailController < ApplicationController
  layout 'no_ember'

  skip_before_action :check_xhr, :preload_json, :redirect_to_login_if_required
  before_action :ensure_logged_in, only: :preferences_redirect

  def preferences_redirect
    redirect_to(email_preferences_path(current_user.username_lower))
  end

  def unsubscribe
    @not_found = true
    @watched_count = nil

    if key = UnsubscribeKey.find_by(key: params[:key])
      if @user = key.user
        post = key.post
        @topic = post&.topic || key.topic
        @type = key.unsubscribe_key_type
        @not_found = false

        if current_user.present? && (@user != current_user)
          @different_user = @user.name
          @return_url = request.original_url
        end

        watching = TopicUser.notification_levels[:watching]

        if @topic
          @watching_topic = TopicUser.exists?(user_id: @user.id, notification_level: watching, topic_id: @topic.id)
          if @topic.category_id
            if CategoryUser.exists?(user_id: @user.id, notification_level: CategoryUser.watching_levels, category_id: @topic.category_id)
              @watched_count = TopicUser.joins(:topic)
                .where(user: @user, notification_level: watching, "topics.category_id" => @topic.category_id)
                .count
            end
          end
        end
      end
    end
  end

  def perform_unsubscribe
    RateLimiter.new(nil, "unsubscribe_#{request.ip}", 10, 1.minute).performed!

    key = UnsubscribeKey.find_by(key: params[:key])
    raise Discourse::NotFound unless key && key.user

    topic = key&.post&.topic || key.topic
    user = key.user

    updated = false

    if topic
      if params["unwatch_topic"]
        TopicUser.where(topic_id: topic.id, user_id: user.id)
          .update_all(notification_level: TopicUser.notification_levels[:tracking])
        updated = true
      end

      if params["unwatch_category"] && topic.category_id
        TopicUser.joins(:topic)
          .where(:user => user,
                 :notification_level => TopicUser.notification_levels[:watching],
                 "topics.category_id" => topic.category_id)
          .update_all(notification_level: TopicUser.notification_levels[:tracking])

        CategoryUser.where(user_id: user.id,
                           category_id: topic.category_id,
                           notification_level: CategoryUser.watching_levels
                         )
          .destroy_all
        updated = true
      end

      if params["mute_topic"]
        TopicUser.where(topic_id: topic.id, user_id: user.id)
          .update_all(notification_level: TopicUser.notification_levels[:muted])
        updated = true
      end
    end

    if params["disable_mailing_list"]
      user.user_option.update_columns(mailing_list_mode: false)
      updated = true
    end

    if params["disable_digest_emails"]
      user.user_option.update_columns(email_digests: false)
      updated = true
    end

    if params["unsubscribe_all"]
      user.user_option.update_columns(email_always: false,
                                      email_digests: false,
                                      email_direct: false,
                                      email_private_messages: false)
      updated = true
    end

    unless updated
      redirect_back fallback_location: path("/")
    else

      key = "unsub_#{SecureRandom.hex}"
      $redis.setex key, 1.hour, user.email

      url = path("/email/unsubscribed?key=#{key}")
      if topic
        url += "&topic_id=#{topic.id}"
      end

      redirect_to url
    end

  end

  def unsubscribed
<<<<<<< HEAD
    @email = params[:email]
    @topic_id = params[:topic_id]
    user = User.find_by_email(params[:email])
=======
    @email = $redis.get(params[:key])
    @topic_id = params[:topic_id]
    user = User.find_by_email(@email)
>>>>>>> dee9af28
    raise Discourse::NotFound unless user
    topic = Topic.find_by(id: params[:topic_id].to_i) if @topic_id
    @topic = topic if topic && Guardian.new(nil).can_see?(topic)
  end

end<|MERGE_RESOLUTION|>--- conflicted
+++ resolved
@@ -116,15 +116,9 @@
   end
 
   def unsubscribed
-<<<<<<< HEAD
-    @email = params[:email]
-    @topic_id = params[:topic_id]
-    user = User.find_by_email(params[:email])
-=======
     @email = $redis.get(params[:key])
     @topic_id = params[:topic_id]
     user = User.find_by_email(@email)
->>>>>>> dee9af28
     raise Discourse::NotFound unless user
     topic = Topic.find_by(id: params[:topic_id].to_i) if @topic_id
     @topic = topic if topic && Guardian.new(nil).can_see?(topic)
