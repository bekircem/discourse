--- conflicted
+++ resolved
@@ -285,62 +285,14 @@
     end
 
     if payload = login_error_check(user)
-<<<<<<< HEAD
-      render json: payload
-    else
-      if user.security_keys_enabled? && params[:second_factor_token].blank?
-        security_key_valid = ::Webauthn::SecurityKeyAuthenticationService.new(
-          user,
-          params[:security_key_credential],
-          challenge: Webauthn.challenge(user, secure_session),
-          rp_id: Webauthn.rp_id(user, secure_session),
-          origin: Discourse.base_url
-        ).authenticate_security_key
-        return invalid_security_key(user) if !security_key_valid
-        return (user.active && user.email_confirmed?) ? login(user) : not_activated(user)
-      end
-
-      if user.totp_enabled?
-        invalid_second_factor = !user.authenticate_second_factor(params[:second_factor_token], params[:second_factor_method].to_i)
-        if (params[:security_key_credential].blank? || !user.security_keys_enabled?) && invalid_second_factor
-          return render json: failed_json.merge(
-           error: I18n.t("login.invalid_second_factor_code"),
-           reason: "invalid_second_factor",
-           backup_enabled: user.backup_codes_enabled?,
-           multiple_second_factor_methods: user.has_multiple_second_factor_methods?
-         )
-        end
-      elsif user.security_keys_enabled?
-        # if we have gotten this far then the user has provided the totp
-        # params for a security-key-only account
-        return render json: failed_json.merge(
-          error: I18n.t("login.invalid_second_factor_code"),
-          reason: "invalid_second_factor",
-          backup_enabled: user.backup_codes_enabled?,
-          multiple_second_factor_methods: user.has_multiple_second_factor_methods?
-        )
-      end
-=======
       return render json: payload
     end
->>>>>>> cca654fc
 
     if !authenticate_second_factor(user)
       return render(json: @second_factor_failure_payload)
     end
 
-<<<<<<< HEAD
-  def invalid_security_key(user, err_message = nil)
-    Webauthn.stage_challenge(user, secure_session) if !params[:security_key_credential]
-    render json: failed_json.merge(
-      error: err_message || I18n.t("login.invalid_security_key"),
-      reason: "invalid_security_key",
-      backup_enabled: user.backup_codes_enabled?,
-      multiple_second_factor_methods: user.has_multiple_second_factor_methods?
-    ).merge(Webauthn.allowed_credentials(user, secure_session))
-=======
     (user.active && user.email_confirmed?) ? login(user) : not_activated(user)
->>>>>>> cca654fc
   end
 
   def email_login_info
@@ -386,37 +338,10 @@
     matched_token = EmailToken.confirmable(token)
     user = matched_token&.user
 
-<<<<<<< HEAD
-    if security_key_credential.present?
-      if matched_token&.user&.security_keys_enabled?
-        security_key_valid = ::Webauthn::SecurityKeyAuthenticationService.new(
-          matched_token&.user,
-          params[:security_key_credential],
-          challenge: Webauthn.challenge(matched_token&.user, secure_session),
-          rp_id: Webauthn.rp_id(matched_token&.user, secure_session),
-          origin: Discourse.base_url
-        ).authenticate_security_key
-        return invalid_security_key(matched_token&.user) if !security_key_valid
-      end
-    else
-      if matched_token&.user&.totp_enabled?
-        if !second_factor_token.present?
-          return render json: { error: I18n.t('login.invalid_second_factor_code') }
-        elsif !matched_token.user.authenticate_second_factor(second_factor_token, second_factor_method)
-          RateLimiter.new(nil, "second-factor-min-#{request.remote_ip}", 3, 1.minute).performed!
-          return render json: { error: I18n.t('login.invalid_second_factor_code') }
-        end
-      elsif matched_token&.user&.security_keys_enabled?
-        # this means the user only has security key enabled
-        # but has not provided credentials
-        return render json: { error: I18n.t('login.invalid_second_factor_code') }
-      end
-=======
     check_local_login_allowed(user: user, check_login_via_email: true)
 
     if user.present? && !authenticate_second_factor(user)
       return render(json: @second_factor_failure_payload)
->>>>>>> cca654fc
     end
 
     if user = EmailToken.confirm(token)
@@ -431,11 +356,6 @@
     end
 
     render json: { error: I18n.t('email_login.invalid_token') }
-<<<<<<< HEAD
-  rescue ::Webauthn::SecurityKeyError => err
-    invalid_security_key(matched_token&.user, err.message)
-=======
->>>>>>> cca654fc
   end
 
   def one_time_password
