require_dependency "file_helper"
require_dependency "url_helper"
require_dependency "db_helper"
require_dependency "file_store/local_store"

class OptimizedImage < ActiveRecord::Base
  belongs_to :upload

  # BUMP UP if optimized image algorithm changes
  VERSION = 1

  def self.lock(upload_id, width, height)
    @hostname ||= `hostname`.strip rescue "unknown"
    # note, the extra lock here ensures we only optimize one image per machine
    # this can very easily lead to runaway CPU so slowing it down is beneficial
    DistributedMutex.synchronize("optimized_image_host_#{@hostname}") do
      DistributedMutex.synchronize("optimized_image_#{upload_id}_#{width}_#{height}") do
        yield
      end
    end
  end

  def self.create_for(upload, width, height, opts = {})
    return unless width > 0 && height > 0
    return if upload.try(:sha1).blank?

    # no extension so try to guess it
    if (!upload.extension)
      upload.fix_image_extension
    end

    if !upload.extension.match?(IM_DECODERS)
      if !opts[:raise_on_error]
        # nothing to do ... bad extension, not an image
        return
      else
        raise InvalidAccess
      end
    end

    lock(upload.id, width, height) do
      # do we already have that thumbnail?
      thumbnail = find_by(upload_id: upload.id, width: width, height: height)

      # make sure we have an url
      if thumbnail && thumbnail.url.blank?
        thumbnail.destroy
        thumbnail = nil
      end

      # return the previous thumbnail if any
      return thumbnail unless thumbnail.nil?

      # create the thumbnail otherwise
      original_path = Discourse.store.path_for(upload)
      if original_path.blank?
        external_copy = Discourse.store.download(upload) rescue nil
        original_path = external_copy.try(:path)
      end

      if original_path.blank?
        Rails.logger.error("Could not find file in the store located at url: #{upload.url}")
      else
        # create a temp file with the same extension as the original
        extension = ".#{upload.extension}"

        if extension.length == 1
          return nil
        end

        temp_file = Tempfile.new(["discourse-thumbnail", extension])
        temp_path = temp_file.path

        if extension =~ /\.svg$/i
          FileUtils.cp(original_path, temp_path)
          resized = true
        elsif opts[:crop]
          resized = crop(original_path, temp_path, width, height, opts)
        else
          resized = resize(original_path, temp_path, width, height, opts)
        end

        if resized

          thumbnail = OptimizedImage.create!(
            upload_id: upload.id,
            sha1: Upload.generate_digest(temp_path),
            extension: extension,
            width: width,
            height: height,
            url: "",
            filesize: File.size(temp_path)
          )
          # store the optimized image and update its url
          File.open(temp_path) do |file|
            url = Discourse.store.store_optimized_image(file, thumbnail)
            if url.present?
              thumbnail.url = url
              thumbnail.save
            end
          end
        end

        # close && remove temp file
        temp_file.close!
      end

      # make sure we remove the cached copy from external stores
      if Discourse.store.external?
        external_copy&.close
      end

      thumbnail
    end
  end

  def destroy
    OptimizedImage.transaction do
      Discourse.store.remove_optimized_image(self)
      super
    end
  end

  def local?
    !(url =~ /^(https?:)?\/\//)
  end

  def calculate_filesize
    path =
      if local?
        Discourse.store.path_for(self)
      else
        Discourse.store.download(self).path
      end
    File.size(path)
  end

  def filesize
    if size = read_attribute(:filesize)
      size
    else
      # we may have a bad optimized image so just skip for now
      # and do not break here
      size = calculate_filesize rescue nil

      write_attribute(:filesize, size)
      if !new_record?
        update_columns(filesize: size)
      end
      size
    end
  end

  def self.safe_path?(path)
    # this matches instructions which call #to_s
    path = path.to_s
    return false if path != File.expand_path(path)
    return false if path !~ /\A[\w\-\.\/]+\z/m
    true
  end

  def self.ensure_safe_paths!(*paths)
    paths.each do |path|
      raise Discourse::InvalidAccess unless safe_path?(path)
    end
  end

<<<<<<< HEAD
  IM_DECODERS ||= /\A(jpe?g|png|tiff?|bmp|ico)\z/i

  def self.prepend_decoder!(path)
    extension = File.extname(path)[1..-1]
    raise Discourse::InvalidAccess unless extension[IM_DECODERS]
=======
  IM_DECODERS ||= /\A(jpe?g|png|tiff?|bmp|ico|gif)\z/i

  def self.prepend_decoder!(path, ext_path = nil, opts = nil)
    extension = File.extname((opts && opts[:filename]) || ext_path || path)[1..-1]
    raise Discourse::InvalidAccess if !extension || !extension.match?(IM_DECODERS)
>>>>>>> e64402cb
    "#{extension}:#{path}"
  end

  def self.thumbnail_or_resize
    SiteSetting.strip_image_metadata ? "thumbnail" : "resize"
  end

  def self.resize_instructions(from, to, dimensions, opts = {})
    ensure_safe_paths!(from, to)

<<<<<<< HEAD
    from = prepend_decoder!(from)
    to = prepend_decoder!(to)
=======
    # note FROM my not be named correctly
    from = prepend_decoder!(from, to, opts)
    to = prepend_decoder!(to, to, opts)
>>>>>>> e64402cb

    # NOTE: ORDER is important!
    %W{
      convert
      #{from}[0]
      -auto-orient
      -gravity center
      -background transparent
      -#{thumbnail_or_resize} #{dimensions}^
      -extent #{dimensions}
      -interpolate catrom
      -unsharp 2x0.5+0.7+0
      -interlace none
      -quality 98
      -profile #{File.join(Rails.root, 'vendor', 'data', 'RT_sRGB.icm')}
      #{to}
    }
  end

  def self.resize_instructions_animated(from, to, dimensions, opts = {})
    ensure_safe_paths!(from, to)

    %W{
      gifsicle
      --colors=256
      --resize-fit #{dimensions}
      --optimize=3
      --output #{to}
      #{from}
    }
  end

  def self.crop_instructions(from, to, dimensions, opts = {})
    ensure_safe_paths!(from, to)

<<<<<<< HEAD
    from = prepend_decoder!(from)
    to = prepend_decoder!(to)
=======
    from = prepend_decoder!(from, to, opts)
    to = prepend_decoder!(to, to, opts)
>>>>>>> e64402cb

    %W{
      convert
      #{from}[0]
      -auto-orient
      -gravity north
      -background transparent
      -#{thumbnail_or_resize} #{opts[:width]}
      -crop #{dimensions}+0+0
      -unsharp 2x0.5+0.7+0
      -interlace none
      -quality 98
      -profile #{File.join(Rails.root, 'vendor', 'data', 'RT_sRGB.icm')}
      #{to}
    }
  end

  def self.crop_instructions_animated(from, to, dimensions, opts = {})
    ensure_safe_paths!(from, to)

    %W{
      gifsicle
      --crop 0,0+#{dimensions}
      --colors=256
      --optimize=3
      --output #{to}
      #{from}
    }
  end

  def self.downsize_instructions(from, to, dimensions, opts = {})
    ensure_safe_paths!(from, to)

<<<<<<< HEAD
    from = prepend_decoder!(from)
    to = prepend_decoder!(to)
=======
    from = prepend_decoder!(from, to, opts)
    to = prepend_decoder!(to, to, opts)
>>>>>>> e64402cb

    %W{
      convert
      #{from}[0]
      -auto-orient
      -gravity center
      -background transparent
      -interlace none
      -resize #{dimensions}
      -profile #{File.join(Rails.root, 'vendor', 'data', 'RT_sRGB.icm')}
      #{to}
    }
  end

  def self.downsize_instructions_animated(from, to, dimensions, opts = {})
    resize_instructions_animated(from, to, dimensions, opts)
  end

  def self.resize(from, to, width, height, opts = {})
    optimize("resize", from, to, "#{width}x#{height}", opts)
  end

  def self.crop(from, to, width, height, opts = {})
    opts[:width] = width
    optimize("crop", from, to, "#{width}x#{height}", opts)
  end

  def self.downsize(from, to, dimensions, opts = {})
    optimize("downsize", from, to, dimensions, opts)
  end

  def self.optimize(operation, from, to, dimensions, opts = {})
    method_name = "#{operation}_instructions"
    if !!opts[:allow_animation] && (from =~ /\.GIF$/i)
      method_name += "_animated"
    end
    instructions = self.send(method_name.to_sym, from, to, dimensions, opts)
    convert_with(instructions, to, opts)
  end

  def self.convert_with(instructions, to, opts = {})
    Discourse::Utils.execute_command(*instructions)
    FileHelper.optimize_image!(to)
    true
  rescue => e
    if opts[:raise_on_error]
      raise e
    else
      error = +"Failed to optimize image:"

      if e.message =~ /^convert:([^`]+)/
        error << $1
      else
        error << " unknown reason"
      end

      Discourse.warn(error, location: to, error_message: e.message)
      false
    end
  end

  def self.migrate_to_new_scheme(limit = nil)
    problems = []

    if SiteSetting.migrate_to_new_scheme
      max_file_size_kb = SiteSetting.max_image_size_kb.kilobytes
      local_store = FileStore::LocalStore.new

      scope = OptimizedImage.includes(:upload)
        .where("url NOT LIKE '%/optimized/_X/%'")
        .order(id: :desc)

      scope.limit(limit) if limit

      scope.each do |optimized_image|
        begin
          # keep track of the url
          previous_url = optimized_image.url.dup
          # where is the file currently stored?
          external = previous_url =~ /^\/\//
          # download if external
          if external
            url = SiteSetting.scheme + ":" + previous_url
            file = FileHelper.download(
              url,
              max_file_size: max_file_size_kb,
              tmp_file_name: "discourse",
              follow_redirect: true
            ) rescue nil
            path = file.path
          else
            path = local_store.path_for(optimized_image)
            file = File.open(path)
          end
          # compute SHA if missing
          if optimized_image.sha1.blank?
            optimized_image.sha1 = Upload.generate_digest(path)
          end
          # optimize if image
          FileHelper.optimize_image!(path)
          # store to new location & update the filesize
          File.open(path) do |f|
            optimized_image.url = Discourse.store.store_optimized_image(f, optimized_image)
            optimized_image.save
          end
          # remap the URLs
          DbHelper.remap(UrlHelper.absolute(previous_url), optimized_image.url) unless external
          DbHelper.remap(previous_url, optimized_image.url)
          # remove the old file (when local)
          unless external
            FileUtils.rm(path, force: true)
          end
        rescue => e
          problems << { optimized_image: optimized_image, ex: e }
          # just ditch the optimized image if there was any errors
          optimized_image.destroy
        ensure
          file&.unlink
          file&.close
        end
      end
    end

    problems
  end

end

# == Schema Information
#
# Table name: optimized_images
#
#  id        :integer          not null, primary key
#  sha1      :string(40)       not null
#  extension :string(10)       not null
#  width     :integer          not null
#  height    :integer          not null
#  upload_id :integer          not null
#  url       :string           not null
#
# Indexes
#
#  index_optimized_images_on_upload_id                       (upload_id)
#  index_optimized_images_on_upload_id_and_width_and_height  (upload_id,width,height) UNIQUE
#<|MERGE_RESOLUTION|>--- conflicted
+++ resolved
@@ -165,19 +165,11 @@
     end
   end
 
-<<<<<<< HEAD
-  IM_DECODERS ||= /\A(jpe?g|png|tiff?|bmp|ico)\z/i
-
-  def self.prepend_decoder!(path)
-    extension = File.extname(path)[1..-1]
-    raise Discourse::InvalidAccess unless extension[IM_DECODERS]
-=======
   IM_DECODERS ||= /\A(jpe?g|png|tiff?|bmp|ico|gif)\z/i
 
   def self.prepend_decoder!(path, ext_path = nil, opts = nil)
     extension = File.extname((opts && opts[:filename]) || ext_path || path)[1..-1]
     raise Discourse::InvalidAccess if !extension || !extension.match?(IM_DECODERS)
->>>>>>> e64402cb
     "#{extension}:#{path}"
   end
 
@@ -188,14 +180,9 @@
   def self.resize_instructions(from, to, dimensions, opts = {})
     ensure_safe_paths!(from, to)
 
-<<<<<<< HEAD
-    from = prepend_decoder!(from)
-    to = prepend_decoder!(to)
-=======
     # note FROM my not be named correctly
     from = prepend_decoder!(from, to, opts)
     to = prepend_decoder!(to, to, opts)
->>>>>>> e64402cb
 
     # NOTE: ORDER is important!
     %W{
@@ -231,13 +218,8 @@
   def self.crop_instructions(from, to, dimensions, opts = {})
     ensure_safe_paths!(from, to)
 
-<<<<<<< HEAD
-    from = prepend_decoder!(from)
-    to = prepend_decoder!(to)
-=======
     from = prepend_decoder!(from, to, opts)
     to = prepend_decoder!(to, to, opts)
->>>>>>> e64402cb
 
     %W{
       convert
@@ -271,13 +253,8 @@
   def self.downsize_instructions(from, to, dimensions, opts = {})
     ensure_safe_paths!(from, to)
 
-<<<<<<< HEAD
-    from = prepend_decoder!(from)
-    to = prepend_decoder!(to)
-=======
     from = prepend_decoder!(from, to, opts)
     to = prepend_decoder!(to, to, opts)
->>>>>>> e64402cb
 
     %W{
       convert
