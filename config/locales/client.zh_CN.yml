# encoding: utf-8
#
# Never edit this file. It will be overwritten when translations are pulled from Transifex.
#
# To work with us on translations, join this project:
# https://www.transifex.com/projects/p/discourse-org/

zh_CN:
  js:
    number:
      format:
        separator: "."
        delimiter: ","
      human:
        storage_units:
          format: '%n %u'
          units:
            byte:
              other: 字节
            gb: GB
            kb: KB
            mb: MB
            tb: TB
      short:
        thousands: "{{number}}K"
        millions: "{{number}}M"
    dates:
      time: "ah:mm"
      timeline_date: "YYYY年MMM"
      long_no_year: "MMMDoah:mm"
      long_no_year_no_time: "MMMDo"
      full_no_year_no_time: "MMMDo"
      long_with_year: "lll"
      long_with_year_no_time: "ll"
      full_with_year_no_time: "ll"
      long_date_with_year: "YY年MMMDoLT"
      long_date_without_year: "MMMDoLT"
      long_date_with_year_without_time: "YY年MMMDo"
      long_date_without_year_with_linebreak: "MMMDo<br/>LT"
      long_date_with_year_with_linebreak: "YY年MMMDo<br/>LT"
      wrap_ago: "%{date}前"
      tiny:
        half_a_minute: "1分钟内"
        less_than_x_seconds:
          other: "%{count}秒内"
        x_seconds:
          other: "%{count}秒前"
        less_than_x_minutes:
          other: "%{count}分钟内"
        x_minutes:
          other: "%{count}分钟前"
        about_x_hours:
          other: "%{count}小时前"
        x_days:
          other: "%{count}天前"
        about_x_years:
          other: "%{count}年内"
        over_x_years:
          other: "%{count}年前"
        almost_x_years:
          other: "近%{count}年"
        date_month: "MMMDo"
        date_year: "YY年MMM"
      medium:
        x_minutes:
          other: "%{count}分钟"
        x_hours:
          other: "%{count}小时"
        x_days:
          other: "%{count}天"
        date_year: "YY年MMM"
      medium_with_ago:
        x_minutes:
          other: "%{count}分钟前"
        x_hours:
          other: "%{count}小时前"
        x_days:
          other: "%{count}天前"
      later:
        x_days:
          other: "%{count}天后"
        x_months:
          other: "%{count}个月后"
        x_years:
          other: "%{count}年后"
      previous_month: '上个月'
      next_month: '下个月'
    share:
      topic: '分享内容链接'
      post: '#%{postNumber} 楼'
      close: '关闭'
      twitter: '分享至 Twitter'
      facebook: '分享至 Facebook'
      google+: '分享至 Google+'
      email: '通过邮件分享内容'
    action_codes:
      public_topic: "于%{when}设置为公共主题"
      private_topic: "于%{when}设置为私密主题"
      split_topic: "于%{when}分割了该主题"
      invited_user: "于%{when}邀请了%{who}"
      invited_group: "于%{when}邀请了%{who}"
      removed_user: "于%{when}移除了%{who}"
      removed_group: "于%{when}移除了%{who}"
      autoclosed:
        enabled: '于%{when}锁定'
        disabled: '于%{when}解除锁定'
      closed:
        enabled: '于%{when}锁定'
        disabled: '于%{when}解除锁定'
      archived:
        enabled: '于%{when}存档'
        disabled: '于%{when}解除存档'
      pinned:
        enabled: '于%{when}置顶'
        disabled: '于%{when}解除置顶'
      pinned_globally:
        enabled: '于%{when}全站置顶'
        disabled: '于%{when}解除全站置顶'
      visible:
        enabled: '于%{when}解除隐藏'
        disabled: '于%{when}隐藏'
    topic_admin_menu: "管理主题"
    emails_are_disabled: "出站邮件已经被管理员全局禁用。将不发送任何邮件提醒。"
    bootstrap_mode_enabled: "为方便站点准备发布，其正处于初始化模式中。所有新用户将被授予信任等级1，并为他们设置接受每日邮件摘要。初始化模式会在用户数超过 %{min_users} 个时关闭。"
    bootstrap_mode_disabled: "初始化模式将会在24小时后关闭。"
    s3:
      regions:
        us_east_1: "美国东部（N. Virginia）"
        us_west_1: "美国西部（N. California）"
        us_west_2: "美国西部（Oregon）"
        us_gov_west_1: "政府专用（US）"
        eu_west_1: "欧洲（Ireland）"
        eu_central_1: "欧洲（Frankfurt）"
        ap_southeast_1: "亚太地区（Singapore）"
        ap_southeast_2: "亚太地区（Sydney）"
        ap_south_1: "亚太地区（Mumbai）"
        ap_northeast_1: "亚太地区（Tokyo）"
        ap_northeast_2: "亚太地区（Seoul）"
        sa_east_1: "南美（Sao Paulo）"
        cn_north_1: "中国（Beijing）"
    edit: '编辑标题和分类'
    not_implemented: "非常抱歉，这个功能仍在开发中！"
    no_value: "否"
    yes_value: "是"
    generic_error: "抱歉，出了点小问题。"
    generic_error_with_reason: "出错了：%{error}"
    sign_up: "注册"
    log_in: "登录"
    age: "年龄"
    joined: "加入于"
    admin_title: "管理"
    flags_title: "标记"
    show_more: "显示更多"
    show_help: "选项"
    links: "链接"
    links_lowercase:
      other: "链接"
    faq: "常见问题"
    guidelines: "指引"
    privacy_policy: "隐私政策"
    privacy: "隐私"
    terms_of_service: "服务条款"
    mobile_view: "移动版"
    desktop_view: "桌面版"
    you: "你"
    or: "或"
    now: "刚才"
    read_more: '阅读更多'
    more: "更多"
    less: "更少"
    never: "从未"
    every_30_minutes: "每半小时"
    every_hour: "每小时"
    daily: "每天"
    weekly: "每周"
    every_two_weeks: "每两周"
    every_three_days: "每三天"
    max_of_count: "不超过 {{count}}"
    alternation: "或"
    character_count:
      other: "%{count} 个字符"
    suggested_topics:
      title: "推荐主题"
      pm_title: "推荐消息"
    about:
      simple_title: "关于"
      title: "关于%{title}"
      stats: "站点统计"
      our_admins: "我们的管理员"
      our_moderators: "我们的版主"
      stat:
        all_time: "全部"
        last_7_days: "7天以内"
        last_30_days: "30天以内"
      like_count: "赞"
      topic_count: "主题"
      post_count: "帖子"
      user_count: "新用户"
      active_user_count: "活跃用户"
      contact: "联系我们"
      contact_info: "重要事件或紧急事件，请通过 %{contact_info} 联系我们。"
    bookmarked:
      title: "收藏"
      clear_bookmarks: "取消收藏"
      help:
        bookmark: "点击收藏该主题的第一个帖子"
        unbookmark: "点击删除本主题的所以书签"
    bookmarks:
      not_logged_in: "抱歉，你需要登录后才能收藏"
      created: "已经收藏了"
      not_bookmarked: "你已经阅读过此帖；点击收藏"
      last_read: "这是你阅读过的最后一帖；点击收藏"
      remove: "取消收藏"
      confirm_clear: "你确定要清除该主题的所有收藏吗？"
    topic_count_latest:
      other: "{{count}} 个近期的主题或更新的主题。"
    topic_count_unread:
      other: "{{count}} 未读主题。"
    topic_count_new:
      other: "近期有 {{count}} 个主题。"
    click_to_show: "点击加载"
    preview: "预览"
    cancel: "取消"
    save: "保存更改"
    saving: "保存中..."
    saved: "已保存！"
    upload: "上传"
    uploading: "上传中..."
    uploading_filename: "上传“{{filename}}”中..."
    uploaded: "上传成功！"
    enable: "启用"
    disable: "停用"
    undo: "重置"
    revert: "撤销"
    failed: "失败"
    switch_to_anon: "进入匿名模式"
    switch_from_anon: "退出匿名模式"
    banner:
      close: "隐藏横幅。"
      edit: "编辑该横幅 >>"
    choose_topic:
      none_found: "没有找到主题。"
      title:
        search: "通过标题、URL 或者 ID 搜索主题："
        placeholder: "在此输入主题标题"
    queue:
      topic: "主题："
      approve: '通过'
      reject: '否决'
      delete_user: '删除用户'
      title: "需要审核"
      none: "没有帖子可以审核。"
      edit: "编辑"
      cancel: "取消"
      view_pending: "查看待审核帖子"
      has_pending_posts:
        other: "这个主题有 <b>{{count}}</b> 个帖子等待审核"
      confirm: "保存更改"
      delete_prompt: "你确定要删除<b>%{username}</b>吗？这将删除用户的所有帖子并封禁这个邮箱和 IP 地址。"
      approval:
        title: "等待审核中"
        description: "我们已经保存了你的帖子，不过帖子需要由管理员先审核才能显示。请耐心。"
        pending_posts:
          other: "你有 <strong>{{count}}</strong> 个帖子待审核。"
        ok: "确认"
    user_action:
      user_posted_topic: "<a href='{{userUrl}}'>{{user}}</a>发起了<a href='{{topicUrl}}'>该主题</a>"
      you_posted_topic: "<a href='{{userUrl}}'>你</a>发起了<a href='{{topicUrl}}'>该主题</a>"
      user_replied_to_post: "<a href='{{userUrl}}'>{{user}}</a>回复了<a href='{{postUrl}}'>{{post_number}}</a>"
      you_replied_to_post: "<a href='{{userUrl}}'>你</a>回复了<a href='{{postUrl}}'>{{post_number}}</a>"
      user_replied_to_topic: "<a href='{{userUrl}}'>{{user}}</a>回复了<a href='{{topicUrl}}'>该主题</a>"
      you_replied_to_topic: "<a href='{{userUrl}}'>你</a>回复了<a href='{{topicUrl}}'>该主题</a>"
      user_mentioned_user: "<a href='{{user1Url}}'>{{user}}</a>提到了<a href='{{user2Url}}'>{{another_user}}</a>"
      user_mentioned_you: "<a href='{{user1Url}}'>{{user}}</a>提到了<a href='{{user2Url}}'>你</a>"
      you_mentioned_user: "<a href='{{user1Url}}'>你</a>提到了<a href='{{user2Url}}'>{{another_user}}</a>"
      posted_by_user: "发起人 <a href='{{userUrl}}'>{{user}}</a>"
      posted_by_you: "发起人 <a href='{{userUrl}}'>你</a>"
      sent_by_user: "发送人 <a href='{{userUrl}}'>{{user}}</a>"
      sent_by_you: "发送人 <a href='{{userUrl}}'>你</a>"
    directory:
      filter_name: "按用户名检索"
      title: "用户"
      likes_given: "给赞"
      likes_received: "获赞"
      topics_entered: "浏览"
      topics_entered_long: "浏览过的主题"
      time_read: "阅读时长"
      topic_count: "主题"
      topic_count_long: "发布的主题"
      post_count: "回复"
      post_count_long: "回复数"
      no_results: "没有找到结果。"
      days_visited: "访问"
      days_visited_long: "访问天数"
      posts_read: "阅读"
      posts_read_long: "阅读帖子"
      total_rows:
        other: "%{count} 位用户"
    groups:
      empty:
        posts: "小组的成员从未发表帖子。"
        members: "小组没有成员。"
        mentions: "小组从未被提及过。"
        messages: "小组从未发送过消息。"
        topics: "小组的成员从未发表主题。"
      add: "添加"
      selector_placeholder: "添加成员"
      owner: "所有者"
      visible: "小组对所有用户可见"
      index: "小组"
      title:
        other: "小组"
      members: "成员"
      topics: "主题"
      posts: "帖子"
      mentions: "提及"
      messages: "消息"
      alias_levels:
        title: "谁能@该小组和发送消息？"
        nobody: "没有人"
        only_admins: "管理员"
        mods_and_admins: "版主与管理员"
        members_mods_and_admins: "组员、版主与管理员"
        everyone: "任何人"
      trust_levels:
        title: "这些用户加入时，将自动赋予信任等级："
        none: "无"
      notifications:
        watching:
          title: "跟踪"
          description: "你将会在该消息中的每个新帖子发布后收到通知，并且会显示新回复数量。"
        watching_first_post:
          title: "跟踪"
          description: "你只会收到此组中每个新主题的第一帖的通知。"
        tracking:
          title: "关注"
          description: "你会在别人@你或回复你时收到通知，并且新帖数量也将在这些主题后显示。"
        regular:
          title: "常规"
          description: "如果某人@你或者回复你，你将收到通知。"
        muted:
          title: "屏蔽"
          description: "你不会收到组内关于新主题中的任何通知。"
    user_action_groups:
      '1': "送出的赞"
      '2': "收到的赞"
      '3': "收藏"
      '4': "主题"
      '5': "回复"
      '6': "回应"
      '7': "提到"
      '9': "引用"
      '11': "编辑"
      '12': "发送"
      '13': "收件"
      '14': "待定"
    categories:
      all: "所有分类"
      all_subcategories: "全部"
      no_subcategory: "无"
      category: "分类"
      category_list: "显示分类列表"
      reorder:
        title: "重新分类排序"
        title_long: "重新对分类列表进行排序"
        fix_order: "固定排序"
        fix_order_tooltip: "不是所有分类都有单独的排序编号，可能能会导致出错。"
        save: "保存排序"
        apply_all: "应用"
        position: "位置"
      posts: "新帖"
      topics: "主题"
      latest: "最新"
      latest_by: "最新发表："
      toggle_ordering: "排序控制"
      subcategories: "子分类"
      topic_stats: "近期主题的数量。"
      topic_stat_sentence:
        other: "在过去一%{unit}中有 %{count} 个新主题。"
      post_stats: "新帖子的数量。"
      post_stat_sentence:
        other: "在过去一%{unit}中有 %{count} 个新帖子。"
    ip_lookup:
      title: IP 地址查询
      hostname: 主机名
      location: 位置
      location_not_found: (未知)
      organisation: 组织
      phone: 电话
      other_accounts: "使用此 IP 地址的其他用户："
      delete_other_accounts: "删除 %{count}"
      username: "用户名"
      trust_level: "信任等级"
      read_time: "阅读时间"
      topics_entered: "进入的主题"
      post_count: "# 帖子"
      confirm_delete_other_accounts: "确定要删除这些账户？"
    user_fields:
      none: "（选择一项）"
    user:
      said: "{{username}}："
      profile: "个人资料"
      mute: "防打扰"
      edit: "修改设置"
      download_archive: "下载我的帖子"
      new_private_message: "新消息"
      private_message: "消息"
      private_messages: "消息"
      activity_stream: "活动"
      preferences: "设置"
      expand_profile: "展开"
      bookmarks: "收藏"
      bio: "个人简介"
      invited_by: "邀请人"
      trust_level: "信任等级"
      notifications: "通知"
      statistics: "统计"
      desktop_notifications:
        label: "桌面通知"
        not_supported: "通知功能暂不支持该浏览器。抱歉。"
        perm_default: "启用通知"
        perm_denied_btn: "拒绝授权"
        perm_denied_expl: "你拒绝了通知提醒的权限。设置浏览器以启用通知提醒。"
        disable: "停用通知"
        enable: "启用通知"
        each_browser_note: "注意：你必须在你使用的所用浏览器中更改这项设置。"
<<<<<<< HEAD
      dismiss_notifications: "标记所有为已读"
      dismiss_notifications_tooltip: "标记所有未读通知为已读"
      disable_jump_reply: "不要在回复后跳转到我的新帖子"
      dynamic_favicon: "在浏览器图标上显示新/更新的主题数量"
      edit_history_public: "让其他用户查看我的帖子的历史版本"
      external_links_in_new_tab: "始终在新的标签页打开外部链接"
      enable_quoting: "在高亮选择文字时显示引用回复按钮"
=======
      dismiss_notifications: "忽略所有"
      dismiss_notifications_tooltip: "标记所有未读通知为已读"
      disable_jump_reply: "回复后不跳转至新帖子"
      dynamic_favicon: "在浏览器图标中显示主题更新数量"
      external_links_in_new_tab: "在新标签页打开外部链接"
      enable_quoting: "在选择文字时显示引用回复按钮"
>>>>>>> f1bfc74e
      change: "修改"
      moderator: "{{user}}是版主"
      admin: "{{user}}是管理员"
      moderator_tooltip: "用户是版主"
      admin_tooltip: "用户是管理员"
      blocked_tooltip: "这个用户已被封禁"
      suspended_notice: "该用户将被禁止登录，直至 {{date}}。"
      suspended_reason: "原因："
      github_profile: "Github"
      email_activity_summary: "活动摘要"
      mailing_list_mode:
        label: "邮件列表模式"
        enabled: "启用邮件列表模式"
        instructions: |
          此设置将覆盖活动摘要。<br />
          屏蔽的主题和分类不包含在这些邮件中。
        daily: "发送每日更新"
        individual: "为每个新帖发送一封邮件通知"
        many_per_day: "为每个新帖给我发送邮件 (大约每天 {{dailyEmailEstimate}} 封)"
        few_per_day: "为每个新帖给我发送邮件 (大约每天 2 封 )"
      tag_settings: "标签"
      watched_tags: "关注"
      watched_tags_instructions: "自动关注有这些标签的主题，有新内容时提醒我，并在列表中显示新帖数量。"
      tracked_tags: "跟随"
      tracked_tags_instructions: "自动跟随有这些标签的主题，并在列表中显示新帖数量。"
      muted_tags: "屏蔽"
      muted_tags_instructions: "不会收到有这些标签的主题的提醒，并且他们将不会出现在最新主题中。"
      watched_categories: "关注"
      watched_categories_instructions: "自动关注这些分类中的所有主题，有新内容时提醒我，并在列表中显示新帖数量。"
      tracked_categories: "跟随"
      tracked_categories_instructions: "自动跟随这些分类中的所有主题，并在列表中显示新帖数量。"
      watched_first_post_categories: "关注首贴"
      watched_first_post_categories_instructions: "在这些分类中，新主题发表时提醒我。"
      watched_first_post_tags: "关注首贴"
      watched_first_post_tags_instructions: "有这些标签的新主题发表时提醒我。"
      muted_categories: "屏蔽"
      muted_categories_instructions: "不会收到这些分类中新主题提醒，并且他们将不会出现在最新主题中。"
      delete_account: "删除我的帐号"
      delete_account_confirm: "你真的要永久删除自己的账号吗？删除之后无法恢复！"
      deleted_yourself: "你的帐号已被删除。"
      delete_yourself_not_allowed: "你目前不能删除自己的帐号。联系管理员帮助你删除帐号。"
      unread_message_count: "消息"
      admin_delete: "删除"
      users: "用户"
      muted_users: "屏蔽"
      muted_users_instructions: "屏蔽任何关于这些用户的通知。"
      muted_topics_link: "显示已屏蔽的主题"
      watched_topics_link: "显示已关注的主题"
      automatically_unpin_topics: "当我完整阅读了主题时自动解除置顶。"
      staff_counters:
        flags_given: "采纳标记"
        flagged_posts: "被标记"
        deleted_posts: "已删除"
        suspensions: "禁用"
        warnings_received: "警告"
      messages:
        all: "所有"
        inbox: "收件箱"
        sent: "已发送"
        archive: "存档"
        groups: "我的小组"
        bulk_select: "选择消息"
        move_to_inbox: "移动到收件箱"
        move_to_archive: "存档"
        failed_to_move: "移动选中消息失败（可能你的网络出问题了）"
        select_all: "全选"
      change_password:
        success: "（邮件已发送）"
        in_progress: "（正在发送邮件）"
        error: "（错误）"
        action: "发送密码重置邮件"
        set_password: "设置密码"
      change_about:
        title: "更改个人简介"
        error: "提交修改时出错了"
      change_username:
<<<<<<< HEAD
        title: "修改用户名"
        confirm: "如果你修改用户名，所有引用你的帖子和@你的链接都将失效。你真的确定要这么做么？"
        taken: "抱歉，此用户名已经被使用了。"
        error: "在修改你的用户名时发生了错误。"
=======
        title: "更换用户名"
        confirm: "确定更换用户名？你的帖子和@提及你的引用将失效。"
        taken: "抱歉，此用户名已经有人使用了。"
        error: "修改你的用户名时出错了。"
>>>>>>> f1bfc74e
        invalid: "此用户名不合法，用户名只能包含字母和数字"
      change_email:
        title: "更换邮箱"
        taken: "抱歉，此邮箱不可用。"
        error: "修改你的邮箱时出错了，可能邮箱已经被使用了？"
        success: "我们已经发送了一封确认信到该邮箱，请按照邮箱内指示完成确认。"
      change_avatar:
        title: "更换头像"
        gravatar: "<a href='//gravatar.com/emails' target='_blank'>Gravatar</a>头像，基于："
        gravatar_title: "在 Gravatar 网站上更改你的头像"
        refresh_gravatar_title: "刷新你的 Gravatar 头像"
        letter_based: "默认头像"
        uploaded_avatar: "自定义图片"
        uploaded_avatar_empty: "上传自定义图片"
        upload_title: "上传图片"
        upload_picture: "上传图片"
        image_is_not_a_square: "注意：图片不是正方形的，我们裁剪了部分图像。"
        cache_notice: "更改了头像成功，但是鉴于浏览器缓存可能需要一段时间后才会生效。"
      change_profile_background:
        title: "个人资料背景"
        instructions: "显示在个人资料页面中，上传的图片将被居中且默认宽度为 850px。"
      change_card_background:
        title: "用户资料背景"
        instructions: "显示在用户卡片中，上传的图片将被居中且默认宽度为 590px。"
      email:
        title: "邮箱"
        instructions: "不会公开显示"
        ok: "将通过邮件验证确认"
        invalid: "请填写正确的邮箱地址"
        authenticated: "邮箱已经由 {{provider}} 验证了。"
        frequency_immediately: "如果你没有阅读过摘要邮件中的相关内容，将立即发送电子邮件给你。"
        frequency:
          other: "仅在 {{count}} 分钟内没有访问时发送邮件给你。"
      name:
        title: "昵称"
        instructions: "你的昵称（可选）"
        instructions_required: "你的昵称"
        too_short: "昵称过短"
        ok: "昵称可用"
      username:
        title: "用户名"
        instructions: "你注册的用户名"
        short_instructions: "其他人可以用 @{{username}} 来提及你"
        available: "用户名可用"
        global_match: "邮箱与用户名匹配"
        global_mismatch: "已被占用。试试 {{suggestion}} ？"
        not_available: "不可用。试试 {{suggestion}} ？"
        too_short: "用户名过短"
        too_long: "用户名过长"
        checking: "查看用户名是否可用..."
        enter_email: '找到此用户，请输入对应邮箱'
        prefilled: "邮箱与用户匹配成功"
      locale:
        title: "界面语言"
        instructions: "用户界面语言。将在你刷新页面后改变。"
        default: "默认"
      password_confirmation:
        title: "请再次输入密码"
      last_posted: "最后发帖"
      last_emailed: "最后邮寄"
      last_seen: "最后活动"
      created: "加入时间"
      log_out: "登出"
      location: "地址"
      card_badge:
        title: "用户卡片徽章"
      website: "网站"
      email_settings: "邮箱"
      like_notification_frequency:
        title: "用户被赞时通知提醒"
        always: "始终"
        first_time_and_daily: "每天首个被赞"
        first_time: "历史首个被赞"
        never: "从不"
      email_previous_replies:
<<<<<<< HEAD
        title: "在邮件底部包含过往回复"
        unless_emailed: "如果还没收到过"
        always: "总是"
        never: "从不"
      email_digests:
        title: "当我不访问时，向我的邮箱发送最近更新的摘要"
=======
        title: "邮件底部包含历史回复"
        unless_emailed: "首次"
        always: "始终"
        never: "从不"
      email_digests:
        title: "长期未访问时发送热门主题和回复的摘要邮件"
>>>>>>> f1bfc74e
        every_30_minutes: "每半小时"
        every_hour: "每小时"
        daily: "每天"
        every_three_days: "每三天"
        weekly: "每周"
        every_two_weeks: "每两周"
<<<<<<< HEAD
      include_tl0_in_digests: "在摘要邮件中包含新用户的帖子"
      email_in_reply_to: "在邮件中附带回复你的帖子的内容节选"
      email_direct: "当有人引用我、回复我的帖子、@提及我或邀请我至主题时，发送一封邮件给我"
      email_private_messages: "当有人发消息给我时，发送一封邮件给我"
      email_always: "即使我在论坛中活跃时也发送电子邮件提醒给我"
=======
      include_tl0_in_digests: "摘要邮件中包含新用户的内容"
      email_in_reply_to: "邮件中包含回复你的内容节选"
      email_direct: "当有人引用和回复我的帖子、@我或邀请我至主题时，发送邮件提醒"
      email_private_messages: "有人发消息给我时邮件提醒"
      email_always: "即使我在论坛中活跃时也发送邮件提醒"
>>>>>>> f1bfc74e
      other_settings: "其它"
      categories_settings: "分类"
      new_topic_duration:
        label: "近期主题条件："
        not_viewed: "未读主题"
        last_here: "上次访问后发布"
        after_1_day: "一天内发布"
        after_2_days: "两天内发布"
        after_1_week: "一周内发布"
        after_2_weeks: "两周内发布"
      auto_track_topics: "自动关注我浏览的主题"
      auto_track_options:
        never: "从不"
        immediately: "立即"
        after_30_seconds: "30秒后"
        after_1_minute: "1分钟后"
        after_2_minutes: "2分钟后"
        after_3_minutes: "3分钟后"
        after_4_minutes: "4分钟后"
        after_5_minutes: "5分钟后"
        after_10_minutes: "10分钟后"
      invited:
        search: "输入以搜索邀请..."
        title: "邀请"
        user: "邀请用户"
        sent: "已发送"
        none: "没有未接受状态的邀请。"
        truncated:
          other: "只显示前 {{count}} 个邀请。"
        redeemed: "确认邀请"
        redeemed_tab: "已确认"
        redeemed_tab_with_count: "已确认（{{count}}）"
        redeemed_at: "已确认"
        pending: "待验证邀请"
        pending_tab: "等待中"
        pending_tab_with_count: "待确认（{{count}}）"
        topics_entered: "已阅主题"
        posts_read_count: "已读帖子"
        expired: "邀请已过期。"
        rescind: "移除"
        rescinded: "邀请已删除"
        reinvite: "重新发送邀请"
        reinvite_all: "重发所有邀请"
        reinvited: "邀请已重新发送"
        reinvited_all: "所有邀请已重新发送！"
        time_read: "阅读时间"
        days_visited: "访问天数"
        account_age_days: "账号建立天数"
        create: "发送邀请"
        generate_link: "复制邀请链接"
        generated_link_message: '<p>邀请链接成功生成！</p><p><input class="invite-link-input" style="width: 75%;" type="text" value="%{inviteLink}"></p><p>邀请链接仅对下列邮件地址有效：<b>%{invitedEmail}</b></p>'
        bulk_invite:
          none: "你从未邀请过他人。你可以发送单个邀请，或者<a href='https://meta.discourse.org/t/send-bulk-invites/16468'>上传批量邀请文件</a>一次邀请多人。"
          text: "通过文件批量邀请"
          uploading: "上传中..."
          success: "文件上传成功，当操作完成时将通过消息通知你。"
          error: "在上传 '{{filename}}' 时出现错误：{{message}}"
      password:
        title: "密码"
        too_short: "密码过短"
        common: "密码过于简单"
        same_as_username: "密码不能与用户名相同"
        same_as_email: "密码不能与邮箱相同"
        ok: "密码符合要求"
        instructions: "至少 %{count} 个字符"
      summary:
        title: "概要"
        stats: "统计"
        time_read: "阅读时间"
        topic_count:
          other: "创建的主题"
        post_count:
          other: "发表的帖子"
        likes_given:
          other: "<i class='fa fa-heart'></i> 给赞"
        likes_received:
          other: "<i class='fa fa-heart'></i> 获赞"
        days_visited:
          other: "访问天数"
        posts_read:
          other: "阅读帖子"
        bookmark_count:
          other: "收藏"
        top_replies: "热门回复"
        no_replies: "暂无回复。"
        more_replies: "更多回复"
        top_topics: "热门主题"
        no_topics: "暂无主题。"
        more_topics: "更多主题"
        top_badges: "热门徽章"
        no_badges: "暂无徽章。"
        more_badges: "更多徽章"
        top_links: "热门链接"
        no_links: "暂无链接"
        most_liked_by: "谁赞最多"
        most_liked_users: "赞谁最多"
        most_replied_to_users: "最多回复至"
        no_likes: "暂无赞"
      associated_accounts: "登录"
      ip_address:
        title: "最后使用的 IP 地址"
      registration_ip_address:
        title: "注册 IP 地址"
      avatar:
        title: "头像"
        header_title: "个人页面、消息、书签和设置"
      title:
        title: "头衔"
      filters:
        all: "全部"
      stream:
        posted_by: "发送人"
        sent_by: "发送时间"
        private_message: "消息"
        the_topic: "本主题"
    loading: "载入中..."
    errors:
      prev_page: "无法载入"
      reasons:
        network: "网络错误"
        server: "服务器出错"
        forbidden: "禁止访问"
        unknown: "错误"
        not_found: "页面不存在"
      desc:
        network: "请检查网络状态"
        network_fixed: "网络似乎恢复正常了"
        server: "错误代码：{{status}}"
        forbidden: "好像不能进行此操作"
        not_found: "没有这个页面"
        unknown: "出了点小问题"
      buttons:
        back: "返回"
        again: "重试"
        fixed: "载入"
    close: "关闭"
    assets_changed_confirm: "网站刚更新了，刷新使用新版本？"
    logout: "你已登出用户。"
    refresh: "刷新"
    read_only_mode:
      enabled: "站点正处于只读模式。你可以继续浏览，但是回复、赞和其他操作暂时被禁用。"
      login_disabled: "只读模式下不允许登录。"
      logout_disabled: "站点在只读模式下无法登出。"
    too_few_topics_and_posts_notice: "让我们<a href='http://blog.discourse.org/2014/08/building-a-discourse-community/'>开始讨论！</a>目前有 <strong>%{currentTopics} / %{requiredTopics}</strong> 个主题和 <strong>%{currentPosts} / %{requiredPosts}</strong> 个帖子。新访客需要能够阅读和回复一些讨论。"
    too_few_topics_notice: "让我们<a href='http://blog.discourse.org/2014/08/building-a-discourse-community/'>开始讨论！</a>目前有 <strong>%{currentTopics} / %{requiredTopics}</strong> 个主题。新访客需要能够阅读和回复一些讨论。"
    too_few_posts_notice: "让我们<a href='http://blog.discourse.org/2014/08/building-a-discourse-community/'>开始讨论！</a>目前有 <strong>%{currentPosts} / %{requiredPosts}</strong> 个帖子。新访客需要能够阅读和回复一些讨论。"
    logs_error_rate_notice:
      reached: "<b>[%{relativeAge}]</b> 目前的错误率 <a href='%{url}' target='_blank'>%{rate}</a> 已达到了站点设置中的 %{siteSettingRate}。"
      exceeded: "<b>[%{relativeAge}]</b> 目前的错误率 <a href='%{url}' target='_blank'>%{rate}</a> 已超出了站点设置中的 %{siteSettingRate}。"
      rate:
        other: "%{count} 错误/%{duration}"
    learn_more: "了解更多..."
    year: '年'
    year_desc: '365 天内创建的主题'
    month: '月'
    month_desc: '30 天内创建的主题'
    week: '周'
    week_desc: '7 天内创建的主题'
    day: '天'
    first_post: 首次发帖
    mute: 屏蔽
    unmute: 解除屏蔽
    last_post: 最后发帖
    last_reply_lowercase: 最后回复
    replies_lowercase:
      other: 回复
    signup_cta:
      sign_up: "注册"
      hide_session: "明天提醒我"
      hide_forever: "不了"
      hidden_for_session: "好的，我会在明天提醒你。不过你随时都可以使用“登录”来创建账户。"
      intro: "你好！:heart_eyes: 看起来你挺喜欢这样的讨论，可是你还没有注册账户。"
      value_prop: "当你创建账户后，我们可以准确地记录你的阅读进度，这样你能够在下一次访问时回到你上次阅读到的地方。你也可以选择接受新帖子的网页和邮件通知。并且你可以赞任何帖子来分享你的感谢。:heartbeat:"
    summary:
      enabled_description: "你正在查看主题的精简摘要版本：一些社群公认有意思的帖子。"
      description: "有 <b>{{replyCount}}</b> 个回复。"
      description_time: "有 <b>{{replyCount}}</b> 个回复，大约要花 <b>{{readingTime}} 分钟</b>阅读。"
      enable: '概括本主题'
      disable: '显示所有帖子'
    deleted_filter:
      enabled_description: "这个主题包含已删除的帖子，他们已经被隐藏。"
      disabled_description: "显示了主题中已删除的帖子。"
      enable: "隐藏已删除的帖子"
      disable: "显示已删除的帖子"
    private_message_info:
      title: "消息"
      invite: "邀请其他..."
      remove_allowed_user: "确定将 {{name}} 从本条消息中移除？"
      remove_allowed_group: "确定将 {{name}} 从本条消息中移除？"
    email: '邮箱'
    username: '用户名'
    last_seen: '最后活动'
    created: '创建时间'
    created_lowercase: '创建时间'
    trust_level: '用户级别'
    search_hint: '用户名、电子邮件或 IP 地址'
    create_account:
      title: "创建用户"
      failed: "出问题了，有可能这个邮箱已经被注册了。试试忘记密码链接？"
    forgot_password:
      title: "重置密码"
      action: "我忘记了我的密码"
      invite: "输入你的用户名或邮箱地址，我们会发送密码重置邮件给你。"
      reset: "重置密码"
      complete_username: "如果你的账户名 <b>%{username}</b> 存在，你将马上收到一封电子邮件，以重置密码。"
      complete_email: "如果你的账户 <b>%{email}</b> 存在，你将马上收到一封电子邮件，以重置密码。"
      complete_username_found: "你的账户名 <b>%{username}</b> 存在，你将马上收到一封电子邮件，以重置密码。"
      complete_email_found: "你的账户 <b>%{email}</b> 存在，你将马上收到一封电子邮件，以重置密码。"
      complete_username_not_found: "没有找到用户 <b>%{username}</b>"
      complete_email_not_found: "没有找到用户 <b>%{email}</b> "
    login:
      title: "登录"
      username: "用户"
      password: "密码"
      email_placeholder: "邮箱地址或用户名"
      caps_lock_warning: "大写锁定开启"
      error: "出错了"
      rate_limit: "请请稍后再重试"
      blank_username_or_password: "请输入你的邮件地址或用户名，以及密码。"
      reset_password: '重置密码'
      logging_in: "登录中..."
      or: "或"
      authenticating: "验证中..."
      awaiting_confirmation: "你的帐号尚未激活，点击忘记密码链接以重新发送激活邮件。"
      awaiting_approval: "你的帐号尚未被论坛版主审核。请等待一段时间，当你的帐号被审核时会收到一封电子邮件。"
      requires_invite: "抱歉，本论坛仅接受邀请注册。"
      not_activated: "你还不能登录。我们已经发送了一封邮件至 <b>{{sentTo}}</b>，请打开它并完成账号激活。"
      not_allowed_from_ip_address: "你使用的 IP 地址已被封禁。"
      admin_not_allowed_from_ip_address: "你不能从这个 IP 地址以管理员身份登录。"
      resend_activation_email: "点击此处重新发送激活邮件。"
      sent_activation_email_again: "我们又向 <b>{{currentEmail}}</b> 发送了一封激活邮件，邮件送达可能需要几分钟；请检查一下你邮箱的垃圾邮件文件夹。"
      to_continue: "请登录"
      preferences: "需要登入后更改设置"
      forgot: "我记不清账号详情了"
      google:
        title: "使用 Google 帐号登录"
        message: "正在通过 Google 帐号验证登录（请确保浏览器没有禁止弹出窗口）"
      google_oauth2:
        title: "使用 Google 帐号登录"
        message: "正在通过 Google 帐号验证登录（请确保浏览器没有禁止弹出窗口）"
      twitter:
        title: "使用 Twitter 帐号登录"
        message: "正在通过 Twitter 帐号验证登录（请确保浏览器没有禁止弹出窗口）"
      instagram:
        title: "用 Instagram 登录"
        message: "正在通过 Instagram 帐号验证登录（请确保浏览器没有禁止弹出窗口）"
      facebook:
        title: "使用 Facebook 帐号登录"
        message: "正在通过 Facebook 帐号验证登录（请确保浏览器没有禁止弹出窗口）"
      yahoo:
        title: "使用 Yahoo 帐号登录"
        message: "正在通过 Yahoo 帐号验证登录（请确保浏览器没有禁止弹出窗口）"
      github:
        title: "使用 GitHub 帐号登录"
        message: "正在通过 GitHub 帐号验证登录（请确保浏览器没有禁止弹出窗口）"
    emoji_set:
      apple_international: "Apple/国际化"
      google: "Google"
      twitter: "Twitter"
      emoji_one: "Emoji One"
      win10: "Win10"
    shortcut_modifier_key:
      shift: 'Shift'
      ctrl: 'Ctrl'
      alt: 'Alt'
    composer:
      emoji: "Emoji :)"
      more_emoji: "更多…"
      options: "选项"
      whisper: "密语"
      add_warning: "正式警告"
      toggle_whisper: "折叠或展开密语"
      posting_not_on_topic: "你想回复哪一个主题？"
      saving_draft_tip: "保存中..."
      saved_draft_tip: "已保存"
      saved_local_draft_tip: "已本地保存"
      similar_topics: "你的主题有点类似于..."
      drafts_offline: "离线草稿"
      group_mentioned: "提及 {{group}} 时，你将通知 <a href='{{group_link}}'>{{count}} 人</a> － 确定吗？"
      duplicate_link: "似乎你的链接 <b>{{domain}}</b> 在<a href='{{post_url}}'>{{ago}}</a>已经由<b>@{{username}}</b>回复了 － 确定再次提交吗？"
      error:
        title_missing: "标题为空"
        title_too_short: "标题过短，至少 {{min}} 个字"
        title_too_long: "标题过长，最多 {{max}} 个字"
        post_missing: "帖子不能为空"
        post_length: "帖子至少应有 {{min}} 个字"
        try_like: '试试 <i class="fa fa-heart"></i> 按钮？'
        category_missing: "未选择分类"
      save_edit: "保存编辑"
      reply_original: "回复原始主题"
      reply_here: "在此回复"
      reply: "回复"
      cancel: "取消"
      create_topic: "创建主题"
      create_pm: "消息"
      title: "或 Ctrl + 回车"
      users_placeholder: "添加用户"
      title_placeholder: "一句话阐述要说什么..."
      edit_reason_placeholder: "编辑理由"
      show_edit_reason: "添加理由"
      reply_placeholder: "支持直接拖拽或粘贴图片，使用 Markdown/BBCode/HTML 语法。"
      view_new_post: "浏览新帖。"
      saving: "保存中"
      saved: "已保存！"
      saved_draft: "帖子还没发表，点击继续"
      uploading: "上传中..."
      show_preview: '显示预览 &raquo;'
      hide_preview: '&laquo; 隐藏预览'
      quote_post_title: "引用整个帖子"
      bold_title: "加粗"
      bold_text: "加粗示例"
      italic_title: "斜体"
      italic_text: "斜体示例"
      link_title: "链接"
      link_description: "输入链接描述"
      link_dialog_title: "插入链接"
      link_optional_text: "可选标题"
      link_url_placeholder: "http://example.com"
      quote_title: "引用"
      quote_text: "引用"
      code_title: "预格式化文本"
      code_text: "文字缩进 4 格"
      paste_code_text: "输入或粘贴代码"
      upload_title: "上传"
      upload_description: "在此输入上传资料的描述"
      olist_title: "数字列表"
      ulist_title: "符号列表"
      list_item: "列表条目"
      heading_title: "标题"
      heading_text: "标题头"
      hr_title: "分割线"
      help: "Markdown 编辑帮助"
      toggler: "隐藏或显示编辑面板"
      modal_ok: "确认"
      modal_cancel: "取消"
      cant_send_pm: "抱歉，你不能向 %{username} 发送私信。"
      admin_options_title: "本主题可选设置"
      auto_close:
        label: "自动关闭主题："
        error: "请输入一个有效值。"
        based_on_last_post: "以最后回复的时间开始计时"
        all:
          examples: '输入小时数（24），绝对时间（17:30）或时间戳（2013-11-22 14:00）。'
        limited:
          units: "(# 小时数）"
          examples: '输入小时数（24）。'
    notifications:
<<<<<<< HEAD
      title: "使用@名字提及到你，回复你的帖子和主题、消息以及其他的通知消息"
=======
      title: "使用@提到你，回复你的内容、消息以及其他的通知"
>>>>>>> f1bfc74e
      none: "现在无法载入通知"
      empty: "未发现通知"
      more: "历史通知"
      total_flagged: "被标记帖子的总数"
      mentioned: "<i title='被提及' class='fa fa-at'></i><p><span>{{username}}</span> {{description}}</p>"
      group_mentioned: "<i title='小组被提及' class='fa fa-at'></i><p><span>{{username}}</span> {{description}}</p>"
      quoted: "<i title='引用' class='fa fa-quote-right'></i><p><span>{{username}}</span> {{description}}</p>"
      replied: "<i title='回复' class='fa fa-reply'></i><p><span>{{username}}</span> {{description}}</p>"
      posted: "<i title='回复' class='fa fa-reply'></i><p><span>{{username}}</span> {{description}}</p>"
      edited: "<i title='编辑' class='fa fa-pencil'></i><p><span>{{username}}</span> {{description}}</p>"
      liked: "<i title='赞' class='fa fa-heart'></i><p><span>{{username}}</span> {{description}}</p>"
      liked_2: "<i title='赞' class='fa fa-heart'></i><p><span>{{username}}、{{username2}}</span> {{description}}</p>"
      liked_many:
        other: "<i title='赞' class='fa fa-heart'></i><p><span>{{username}}、{{username2}}</span>和其他 {{count}} 人</span>{{description}}</p>"
      private_message: "<i title='私信' class='fa fa-envelope-o'></i><p><span>{{username}}</span>{{description}}</p>"
      invited_to_private_message: "<i title='私信' class='fa fa-envelope-o'></i><p><span>{{username}}</span>{{description}}</p>"
      invited_to_topic: "<i title='邀请至主题' class='fa fa-heart'></i><p><span>{{username}}</span>{{description}}</p>"
      invitee_accepted: "<i title='已接受你的邀请' class='fa fa-user'></i><p><span>{{username}}</span>已接受你的邀请</p>"
      moved_post: "<i title='移动了帖子' class='fa fa-sign-out'></i><p><span>{{username}}</span>移动了{{description}}</p>"
      linked: "<i title='关联帖子' class='fa fa-link'></i><p><span>{{username}}</span>{{description}}</p>"
      granted_badge: "<i title='徽章授予' class='fa fa-certificate'></i><p>获得“{{description}}”</p>"
      watching_first_post: "<i title='新主题' class='fa fa-dot-circle-o'></i><p><span>新主题</span>{{description}}</p>"
      group_message_summary:
        other: "<i title='小组收件箱中的消息' class='fa fa-group'></i><p> {{count}} 条消息在{{group_name}}组的收件箱中</p>"
      alt:
        mentioned: "被提及"
        quoted: "被引用"
        replied: "回复"
        posted: "发自"
        edited: "编辑你的帖子"
        liked: "赞了你的帖子"
        private_message: "私信来自"
        invited_to_private_message: "私信邀请自"
        invited_to_topic: "主题邀请自"
        invitee_accepted: "介绍邀请自"
        moved_post: "你的帖子被移动自"
        linked: "链接至你的帖子"
        granted_badge: "勋章授予"
        group_message_summary: "在小组收件箱中的消息"
      popup:
        mentioned: '{{username}}在“{{topic}}”提到了你 - {{site_title}}'
        group_mentioned: '{{username}}在“{{topic}}”提到了你 - {{site_title}}'
        quoted: '{{username}}在“{{topic}}”引用了你的帖子 - {{site_title}}'
        replied: '{{username}}在“{{topic}}”回复了你 - {{site_title}}'
        posted: '{{username}}在“{{topic}}”中发布了帖子 - {{site_title}}'
        private_message: '{{username}}在“{{topic}}”中给你发送了一个消息 - {{site_title}}'
        linked: '{{username}}在“{{topic}}”中链接了你的帖子 - {{site_title}}'
    upload_selector:
      title: "插入图片"
      title_with_attachments: "上传图片或文件"
      from_my_computer: "来自我的设备"
      from_the_web: "来自网络"
      remote_tip: "图片链接"
      remote_tip_with_attachments: "链接到图片或文件 {{authorized_extensions}}"
      local_tip: "从你的设备中选择图片"
      local_tip_with_attachments: "从你的设备 {{authorized_extensions}} 选择图片或文件"
      hint: "你也可以通过拖放至编辑器的方式来上传"
      hint_for_supported_browsers: "可以拖放或复制粘帖至编辑器以上传"
      uploading: "上传中"
      select_file: "选择文件"
      image_link: "链接图片到"
    search:
      sort_by: "排序"
      relevance: "最相关"
      latest_post: "最后发帖"
      most_viewed: "最多阅读"
      most_liked: "最多赞"
      select_all: "全选"
      clear_all: "清除所有"
      result_count:
        other: "搜索<span class='term'>“{{term}}”</span>有 {{count}} 条相关结果"
      title: "搜索主题、帖子、用户或分类"
      no_results: "没有找到结果。"
      no_more_results: "没有找到更多结果。"
      search_help: 搜索帮助
      searching: "搜索中..."
      post_format: "#{{post_number}} 来自于 {{username}}"
      context:
        user: "搜索 @{{username}} 的帖子"
        category: "搜索 #{{category}} 分类"
        topic: "只搜索本主题"
        private_messages: "搜索消息"
    hamburger_menu: "转到另一列表或分类"
    new_item: "新"
    go_back: '返回'
    not_logged_in_user: '显示当前活动和设置的用户页面'
    current_user: '转到用户页面'
    topics:
      bulk:
        unlist_topics: "未在列表的主题"
        reset_read: "设为未读"
        delete: "删除主题"
        dismiss: "忽略"
        dismiss_read: "忽略所有未读主题"
        dismiss_button: "忽略..."
        dismiss_tooltip: "仅忽略新帖子或停止跟踪主题"
        also_dismiss_topics: "停止追踪这些主题，这样这些主题就不再显示为未读了"
        dismiss_new: "设为已读"
        toggle: "切换至批量选择"
        actions: "批量操作"
        change_category: "更改分类"
        close_topics: "锁定主题"
        archive_topics: "存档主题"
        notification_level: "更改通知等级"
        choose_new_category: "选择新分类："
        selected:
          other: "已选择 <b>{{count}}</b>个主题"
        change_tags: "修改标签"
        choose_new_tags: "为主题选择新标签："
        changed_tags: "主题的标签被修改"
      none:
        unread: "你没有未读主题。"
        new: "你没有新主题可读。"
        read: "你尚未阅读任何主题。"
        posted: "你尚未在任何主题中发帖。"
        latest: "没有新的主题。"
        hot: "没有热门主题。"
        bookmarks: "你没有收藏任何主题。"
        category: "{{category}}分类中没有主题。"
        top: "没有最佳主题。"
        search: "没有搜索结果。"
        educate:
          new: '<p>这里显示了近期主题列表。</p><p>默认情况下，以下主题将显示在近期列表。如果是最近 2 天内创建的，还会显示一个<span class="badge new-topic badge-notification" style="vertical-align:middle;line-height:inherit;">近期</span>标志。<p>你可以在<a href="%{userPrefsUrl}">用户设置</a>中更改要显示哪些内容。</p>'
          unread: '<p>这里显示你的未读主题。</p><p>默认情况下，下述主题会被放在未读中。并且会在旁边显示未读的数量<span class="badge new-posts badge-notification">1</span>。如果你：</p><ul><li>创建了该主题</li><li>回复了该主题</li><li>阅读该主题超过 4 分钟</li></ul><p>或者你在主题底部的通知控制中选择了跟随或关注。</p><p>你可以在<a href="%{userPrefsUrl}">用户设置</a>中修改未读设置。</p>'
      bottom:
        latest: "没有更多主题可看了。"
        hot: "没有更多热门主题可看了。"
        posted: "没有更多已发布主题可看了。"
        read: "没有更多已阅主题可看了。"
        new: "没有更多新主题可看了。"
        unread: "没有更多未读主题了。"
        category: "没有更多{{category}}分类的主题了。"
        top: "没有更多最佳主题了。"
        bookmarks: "没有更多收藏的主题了。"
        search: "没有更多搜索结果了。"
    topic:
      unsubscribe:
        stop_notifications: "你将收到更少的关于<strong>{{title}}</strong>的通知"
        change_notification_state: "你现在的通知状态是"
      filter_to: "本主题中的 {{post_count}} 帖"
      create: '新主题'
      create_long: '创建主题'
      private_message: '发送消息'
      archive_message:
        help: '移动消息到存档'
        title: '存档'
      move_to_inbox:
        title: '移动到收件箱'
        help: '移动消息到收件箱'
      list: '主题'
      new: '新主题'
      unread: '未读'
      new_topics:
        other: '{{count}} 新主题'
      unread_topics:
        other: '{{count}} 未读主题'
      title: '主题'
      invalid_access:
        title: "这是私密主题"
        description: "抱歉，你没有没有权限浏览此主题。"
        login_required: "此主题需要登录后浏览。"
      server_error:
        title: "载入主题失败"
        description: "抱歉，无法载入主题。网络连接可能出问题了。请重试一次。如果始终无法加载，请联系我们。"
      not_found:
        title: "未找到主题"
        description: "抱歉，无法找到此主题。可能已经被删除了。"
      total_unread_posts:
        other: "这个主题中，你有 {{count}} 条未读的帖子"
      unread_posts:
        other: "这个主题中，你有 {{count}} 条未读的帖子"
      new_posts:
        other: "自你上一次阅读此主题后，又有 {{count}} 个新帖子发表了"
      likes:
        other: "本主题已得到 {{number}} 个赞"
      back_to_list: "返回列表"
      options: "主题选项"
      show_links: "显示此主题中的链接"
      toggle_information: "切换主题详情"
      read_more_in_category: "想阅读更多内容？浏览{{catLink}}或{{latestLink}}里的其它主题。"
      read_more: "想阅读更多内容？{{catLink}} 或 {{latestLink}}。"
      read_more_MF: "还有 { UNREAD, plural, =0 {} one { <a href='/unread'>1 个未读主题</a>} other { <a href='/unread'># 个未读主题</a> } } { NEW, plural, =0 {} one { {BOTH, select, true{和 } false {} other{}} <a href='/new'>1 个新</a>主题} other { {BOTH, select, true{和 } false {} other{}} <a href='/new'># 个新</a>主题} }可以阅读，或者{CATEGORY, select, true {浏览{catLink}中的其他主题} false {{latestLink}} other {}}"
      browse_all_categories: 查看所有分类
      view_latest_topics: 浏览最新主题
      suggest_create_topic: 创建一个新的主题吧！
      jump_reply_up: 转到更早的回复
      jump_reply_down: 转到更新的回复
      deleted: "此主题已被删除"
      auto_close_notice: "本主题将在%{timeLeft}自动关闭。"
      auto_close_notice_based_on_last_post: "在最后一个帖子 %{duration} 无人回复关闭帖子的时间。"
      auto_close_title: '自动关闭设置'
      auto_close_save: "保存"
      auto_close_remove: "不要自动关闭该主题"
      auto_close_immediate: "主题中的上个帖子是 %{hours} 小时前发出的，所以主题将会立即关闭。"
      timeline:
        back: "返回"
        back_description: "回到最后一个未读帖子"
        replies: "%{current} / %{total} 回复"
        replies_short: "%{current} / %{total}"
      progress:
        title: 主题进度
        go_top: "顶部"
        go_bottom: "底部"
        go: "前往"
        jump_bottom: "跳至最后一个帖子"
        jump_prompt: "跳至帖子"
        jump_prompt_long: "你想跳转至哪一贴？"
        jump_bottom_with_number: "跳至第 %{post_number} 帖"
        total: 全部帖子
        current: 当前帖子
        position: "%{current} / %{total}"
      notifications:
        title: 改变你收到本主题通知的频率
        reasons:
          mailing_list_mode: "邮件列表模式已启用，将以邮件通知你关于该主题的回复。"
          '3_10': '因为你关注该主题上的标签，所以你将收到相关通知。'
          '3_6': '因为你关注该分类，所以你将收到相关通知。'
          '3_5': '因为你自动关注了该主题，所以你将收到相关通知。'
          '3_2': '因为你在关注该主题，所以你将收到相关通知。'
          '3_1': '因为你创建了该主题，所以你将收到相关通知。'
          '3': '因为你在关注该主题，所以你将收到相关通知。'
          '2_8': '因为你在跟随该分类，所以你将收到相关通知。'
          '2_4': '因为你在该主题内发表了回复，所以你将收到相关通知。'
          '2_2': '因为你在跟随该主题，所以你将收到相关通知。'
          '2': '因为你<a href="/users/{{username}}/preferences">阅读了该主题</a>，所以你将收到相关通知。'
          '1_2': '如果某人@你或者回复你，你将收到通知。'
          '1': '如果某人@你或者回复你，你将收到通知。'
          '0_7': '你将忽略关于该分类的所有通知。'
          '0_2': '你将忽略关于该主题的所有通知。'
          '0': '你将忽略关于该主题的所有通知。'
        watching_pm:
          title: "关注"
          description: "消息有新回复时提醒我，并显示新回复数量。"
        watching:
          title: "关注"
          description: "主题有新回复时提醒我，并显示新回复数量。"
        tracking_pm:
          title: "跟随"
          description: "在消息标题后显示新回复数量。你只会在别人@你或回复你的帖子时才会收到通知。"
        tracking:
          title: "跟随"
          description: "在主题标题后显示新回复数量。你只会在别人@你或回复你的帖子时才会收到通知。"
        regular:
          title: "普通"
          description: "如果某人@你或者回复你，你将收到通知。"
        regular_pm:
          title: "普通"
          description: "如果某人@你或者回复你，你将收到通知。"
        muted_pm:
          title: "屏蔽"
          description: "不会收到该消息的任何通知。"
        muted:
          title: "屏蔽"
          description: "不会收到该主题的任何通知，也不会出现在最新主题中。"
      actions:
        recover: "撤销删除主题"
        delete: "删除主题"
        open: "解除锁定主题"
        close: "锁定主题"
        multi_select: "选择帖子..."
        auto_close: "自动关闭..."
        pin: "置顶主题..."
        unpin: "取消置顶主题..."
        unarchive: "取消存档主题"
        archive: "存档主题"
        invisible: "隐藏主题"
        visible: "取消隐藏主题"
        reset_read: "重置阅读数据"
        make_public: "设置为公共主题"
        make_private: "设置为私信"
      feature:
        pin: "置顶主题"
        unpin: "取消置顶主题"
        pin_globally: "全局置顶主题"
        make_banner: "横幅主题"
        remove_banner: "取消横幅主题"
      reply:
        title: '回复'
        help: '开始给本主题撰写回复'
      clear_pin:
        title: "取消置顶"
        help: "取消本主题的置顶状态，将不再固定显示在主题列表顶部。"
      share:
        title: '分享'
        help: '分享内容的链接'
      flag_topic:
        title: '标记'
        help: '私下标记本帖以引起管理员注意或者发送匿名通知'
        success_message: '你已经成功标记该主题。'
      feature_topic:
        title: "置顶主题"
        pin: "将该主题置于{{categoryLink}}分类最上方至"
        confirm_pin: "已有{{count}}个置顶主题。太多的置顶主题可能会困扰新用户和访客。确定想在该分类再置顶一个主题？"
        unpin: "从{{categoryLink}}分类最上方移除主题。"
        unpin_until: "从{{categoryLink}}分类最上方移除主题或者移除于<strong>%{until}</strong>。"
        pin_note: "允许用户取消置顶。"
        pin_validation: "置顶该主题需要一个日期。"
        not_pinned: "{{categoryLink}}没有置顶主题。"
        already_pinned:
          other: "{{categoryLink}}分类的置顶主题数：<strong class='badge badge-notification unread'>{{count}}</strong>"
        pin_globally: "将主题置于所有主题列表最上方至"
        confirm_pin_globally: "已有{{count}}个全局置顶主题。太多的置顶主题可能会困扰新用户和访客。确定想再全局置顶一个主题？"
        unpin_globally: "将主题从所有主题列表的最上方移除。"
        unpin_globally_until: "从所有主题列表最上方移除主题或者移除于<strong>%{until}</strong>。"
        global_pin_note: "允许用户取消全局置顶。"
        not_pinned_globally: "没有全局置顶的主题。"
        already_pinned_globally:
          other: "全局置顶的主题数：<strong class='badge badge-notification unread'>{{count}}</strong>"
        make_banner: "将主题设置为出现在所有页面顶端的横幅主题。"
        remove_banner: "移除所有页面顶端的横幅主题。"
        banner_note: "用户能点击关闭隐藏横幅。且只能设置一个横幅主题。"
        no_banner_exists: "没有横幅主题。"
        banner_exists: "当前<strong class='badge badge-notification unread'>设置</strong>了横幅主题。"
      inviting: "邀请中..."
      automatically_add_to_groups: "邀请将把用户加入小组："
      invite_private:
        title: '邀请至消息'
        email_or_username: "受邀人的邮箱或用户名"
        email_or_username_placeholder: "邮箱地址或用户名"
        action: "邀请"
        success: "成功邀请了用户至该消息。"
        success_group: "成功邀请了小组至该消息。"
        error: "抱歉，邀请时出了点小问题。"
        group_name: "小组名"
      controls: "主题控制操作"
      invite_reply:
        title: '邀请'
        username_placeholder: "用户名"
        action: '发送邀请'
        help: '邮件或通知邀请其他人至主题'
        to_forum: "将发送一封简洁的邮件，让你的朋友无需注册即可用链接参与讨论。"
        sso_enabled: "输入你想邀请的人的用户名，以邀请他至该主题。"
        to_topic_blank: "输入你想邀请的人的用户名或邮件，以邀请他至该主题。"
        to_topic_email: "你输入了邮箱地址。我们将发送一封邮件邀请，让你的朋友可直接回复该主题。"
        to_topic_username: "你输入了用户名。我们将发送一个至该主题链接的邀请通知。"
        to_username: "输入你想邀请的人的用户名。我们将发送一个至该主题链接的邀请通知。"
        email_placeholder: 'name@example.com'
        success_email: "我们发了一封邮件邀请<b>{{emailOrUsername}}</b>。邀请被接受后你会收到通知。检查用户页中的邀请标签页来追踪你的邀请。"
        success_username: "我们已经邀请了该用户参与该主题。"
        error: "抱歉，我们不能邀请这个人。可能他已经被邀请了？（邀请有频率限制）"
      login_reply: '登录以回复'
      filters:
        n_posts:
          other: "{{count}} 个帖子"
        cancel: "取消过滤"
      split_topic:
        title: "拆分主题"
        action: "拆分主题"
        topic_name: "新主题名"
        error: "拆分主题时发生错误。"
        instructions:
          other: "你将创建一个新的主题，并包含你选择的 <b>{{count}}</b> 个帖子。"
      merge_topic:
        title: "合并主题"
        action: "合并主题"
        error: "合并主题时发生错误。"
        instructions:
          other: "请选择一个主题以便移动这 <b>{{count}}</b> 个帖子。"
      merge_posts:
        title: "合并选择的帖子"
        action: "合并选择的帖子"
        error: "合并选择的帖子试出错。"
      change_owner:
        title: "更改帖子作者"
        action: "更改作者"
        error: "更改帖子作者时发生错误。"
        label: "帖子的新作者"
        placeholder: "新作者的用户名"
        instructions:
          other: "请选择<b>{{old_user}}</b>创建的 {{count}} 个帖子的新作者。"
        instructions_warn: "要注意关于帖子的通知不会被转移给新作者。<br>警告：目前，与帖子关联的任何数据都不会转移至新用户。谨慎使用。"
      change_timestamp:
        title: "修改时间"
        action: "修改时间"
        invalid_timestamp: "不能是未来的时间。"
        error: "更改主题时间时发生错误。"
        instructions: "请为主题选择新的时间。主题中的所有帖子将按照相同的时间差更新。"
      multi_select:
        select: '选择'
        selected: '已选择（{{count}}）'
        select_replies: '选择以及回复其的帖子'
        delete: 删除所选
        cancel: 取消选择
        select_all: 全选
        deselect_all: 全不选
        description:
          other: 已选择 <b>{{count}}</b> 个帖子。
    post:
      reply: "<i class='fa fa-mail-forward'></i> {{replyAvatar}} {{usernameLink}}"
      reply_topic: "<i class='fa fa-mail-forward'></i> {{link}}"
      quote_reply: "引用"
      edit: "编辑 {{replyAvatar}} {{username}}发表的{{link}}"
      edit_reason: "理由："
      post_number: "帖子 {{number}}"
      last_edited_on: "最后修改于"
      reply_as_new_topic: "回复为联结主题"
      continue_discussion: "自 {{postLink}} 继续讨论："
      follow_quote: "转到所引用的帖子"
      show_full: "显示所有帖子"
      show_hidden: '查看隐藏内容'
      deleted_by_author:
        other: "（帖子被作者删除，如无标记将在 %{count} 小时后自动删除）"
      expand_collapse: "展开/折叠"
      gap:
        other: "查看 {{count}} 个隐藏回复"
      more_links: "{{count}} 更多..."
      unread: "未读帖子"
      has_replies:
        other: "{{count}} 回复"
      has_likes:
        other: "{{count}} 赞"
      has_likes_title:
        other: "{{count}} 人赞了该贴"
      has_likes_title_only_you: "你赞了该贴"
      has_likes_title_you:
        other: "你和其他 {{count}} 人赞了该贴"
      errors:
        create: "抱歉，在创建你的帖子时发生了错误。请重试。"
        edit: "抱歉，在编辑你的帖子时发生了错误。请重试。"
        upload: "抱歉，在上传文件时发生了错误。请重试。"
        file_too_large: "文件过大（最大 {{max_size_kb}}KB）。为什么不就大文件上传至云存储服务后再分享链接呢？"
        too_many_uploads: "抱歉，一次只能上传一张图片。"
        too_many_dragged_and_dropped_files: "抱歉，一次只能上传 10 个文件。"
        upload_not_authorized: "抱歉，你不能上传此类型文件（可上传的文件类型有：{{authorized_extensions}}）。"
        image_upload_not_allowed_for_new_user: "抱歉，新用户无法上传图片。"
        attachment_upload_not_allowed_for_new_user: "抱歉，新用户无法上传附件。"
        attachment_download_requires_login: "抱歉，你需要登录后才能下载附件。"
      abandon:
        confirm: "确定要放弃编辑帖子吗？"
        no_value: "否"
        yes_value: "是"
      via_email: "通过邮件发表的帖子"
      via_auto_generated_email: "通过自动生成邮件发表的帖子"
      whisper: "设置帖子为密语，只对版主可见"
      wiki:
        about: "这个帖子是可多人协作的帖子"
      archetypes:
        save: '保存选项'
      few_likes_left: "谢谢你的热情！你今天的赞快用完了。"
      controls:
        reply: "回复本帖"
        like: "赞一下此帖"
        has_liked: "已赞"
        undo_like: "取消赞"
        edit: "编辑本帖"
        edit_anonymous: "抱歉，需要登录后才能编辑该贴。"
        flag: "私下标记本帖以提醒管理人员关注或发送私信"
        delete: "删除本帖"
        undelete: "恢复本帖"
        share: "分享本帖的链接"
        more: "更多"
        delete_replies:
          confirm:
            other: "同时删除 {{count}} 个回复这个帖子的相关帖子么？"
          yes_value: "是，一并删除相关回复"
          no_value: "否，仅删除该帖"
        admin: "帖子管理"
        wiki: "开启多人协作"
        unwiki: "关闭多人协作"
        convert_to_moderator: "添加管理人员颜色标识"
        revert_to_regular: "移除管理人员颜色标识"
        rebake: "重建 HTML"
        unhide: "显示"
        change_owner: "更改作者"
      actions:
        flag: '标记'
        defer_flags:
          other: "推迟处理标记"
        it_too:
          off_topic: "同时标记"
          spam: "同时标记"
          inappropriate: "同时标记"
          custom_flag: "同时标记"
          bookmark: "同时收藏"
          like: "同时赞"
          vote: "同时投票"
        undo:
          off_topic: "撤回标记"
          spam: "撤回标记"
          inappropriate: "撤回标记"
          bookmark: "取消收藏"
          like: "取消赞"
          vote: "撤销投票"
        people:
          off_topic: "标记为偏离主题"
          spam: "标记为垃圾信息"
          inappropriate: "不恰当的言辞"
          notify_moderators: "通知版主"
          notify_user: "发送消息"
          bookmark: "收藏"
          like: "赞了它"
          vote: "已投票"
        by_you:
          off_topic: "你标记其偏离主题"
          spam: "你标记其为垃圾信息"
          inappropriate: "你标记其为不恰当的言辞"
          notify_moderators: "你标记了本帖要求管理人员处理"
          notify_user: "你已经通知了该用户"
          bookmark: "你以收藏了该帖"
          like: "你赞了它"
          vote: "你已投票"
        by_you_and_others:
          off_topic:
            other: "你和其他 {{count}} 人标记其偏离主题"
          spam:
            other: "你和其他 {{count}} 人标记其为垃圾信息"
          inappropriate:
            other: "你和其他 {{count}} 人标记其为不恰当的言辞"
          notify_moderators:
            other: "你和其他 {{count}} 人标记了本帖要求管理人员处理"
          notify_user:
            other: "你和其他 {{count}} 人发了消息给该用户"
          bookmark:
            other: "你和其他 {{count}} 人收藏了这个帖子"
          like:
            other: "你和其他 {{count}} 人赞了它"
          vote:
            other: "你和其他 {{count}} 人已投票"
        by_others:
          off_topic:
            other: "{{count}} 人标记其偏离主题"
          spam:
            other: "{{count}} 人标记其为垃圾信息"
          inappropriate:
            other: "{{count}} 人标记其为不恰当的言辞"
          notify_moderators:
            other: "{{count}} 人标记本帖要求管理人员处理"
          notify_user:
            other: "{{count}} 人给这个用户发送了消息"
          bookmark:
            other: "{{count}} 人收藏了这个帖子"
          like:
            other: "{{count}} 人赞了它"
          vote:
            other: "{{count}} 人已投票"
      delete:
        confirm:
          other: "确定要删除这些帖子吗？"
      merge:
        confirm:
          other: "确定要合并这 {{count}} 个帖子吗？"
      revisions:
        controls:
          first: "第一版"
          previous: "上一版"
          next: "下一版"
          last: "最新版"
          hide: "隐藏版本历史"
          show: "显示版本历史"
          revert: "还原至该版本"
          comparing_previous_to_current_out_of_total: "<strong>{{previous}}</strong> <i class='fa fa-arrows-h'></i> <strong>{{current}}</strong> / {{total}}"
        displays:
          inline:
            title: "行内显示渲染后的页面，并标示增加和删除的内容"
            button: '<i class="fa fa-square-o"></i> HTML'
          side_by_side:
            title: "并排显示渲染后的页面，分开标示增加和删除的内容"
            button: '<i class="fa fa-columns"></i> HTML'
          side_by_side_markdown:
            title: "并排显示源码，分开标示增加和删除的内容"
            button: '<i class="fa fa-columns"></i> 原始'
    category:
      can: '能够&hellip; '
      none: '（未分类）'
      all: '所有分类'
      choose: '选择分类&hellip;'
      edit: '编辑'
      edit_long: "编辑"
      view: '浏览分类的主题'
      general: '常规'
      settings: '设置'
      topic_template: "主题模板"
      tags: "标签"
      tags_allowed_tags: "仅在该分类内可以使用的标签"
      tags_allowed_tag_groups: "仅在该分类内可以使用的标签组"
      tags_placeholder: "（可选）允许使用的标签列表"
      tag_groups_placeholder: "（可选）允许使用的标签组列表"
      delete: '删除分类'
      create: '新分类'
      create_long: '创建新的分类'
      save: '保存分类'
      slug: '分类 Slug'
      slug_placeholder: '（可选）用于分类的 URL'
      creation_error: 创建此分类时发生了错误。
      save_error: 在保存此分类时发生了错误。
      name: "分类名称"
      description: "描述"
      topic: "分类主题"
      logo: "分类标志图片"
      background_image: "分类背景图片"
      badge_colors: "徽章颜色"
      background_color: "背景色"
      foreground_color: "前景色"
      name_placeholder: "应该简明扼要。"
      color_placeholder: "任何网页颜色"
      delete_confirm: "你确定要删除此分类吗？"
      delete_error: "在删除此分类时发生了错误。"
      list: "列出分类"
      no_description: "请为本分类添加描述信息。"
      change_in_category_topic: "访问分类主题来编辑描述信息"
      already_used: '此色彩已经被另一个分类使用'
      security: "安全性"
      special_warning: "警告：这个分类是已经自动建立好的分类，它的安全设置不能被更改。如果你不想要使用这个分类，直接删除它，而不是另作他用。"
      images: "图片"
      auto_close_label: "该时间段后自动关闭主题："
      auto_close_units: "小时"
      email_in: "自定义进站电子邮件地址："
      email_in_allow_strangers: "接受无账号的匿名用户的邮件"
      email_in_disabled: "站点设置中已经禁用通过邮件发表新主题。欲启用通过邮件发表新主题，"
      email_in_disabled_click: '启用“邮件发表”设置。'
      suppress_from_homepage: "不在主页中显示这个分类。"
      allow_badges_label: "允许在这个分类中授予徽章"
      edit_permissions: "编辑权限"
      add_permission: "添加权限"
      this_year: "今年"
      position: "位置"
      default_position: "默认位置"
      position_disabled: "分类按照其活跃程度的顺序显示。要固定分类列表的显示顺序，"
      position_disabled_click: '启用“固定分类位置”设置。'
      parent: "上级分类"
      notifications:
        watching:
          title: "关注"
          description: "自动关注这些分类中的主题，有新内容时提醒我，并在列表中显示新帖数量。"
        watching_first_post:
          title: "关注首贴"
          description: "在这些分类中，新主题发表时提醒我。"
        tracking:
          title: "跟随"
          description: "自动跟随这些分类中的所有主题，并在列表中显示新帖数量。如果某人@你或者回复你，你将收到通知。"
        regular:
          title: "普通"
          description: "如果某人@你或者回复你，你将收到通知。"
        muted:
          title: "屏蔽"
          description: "不会收到这些分类中的主题的提醒，并且他们将不会出现在最新主题中。"
    flagging:
      title: '感谢你帮助我们建设文明社群！'
      action: '标记帖子'
      take_action: "立即执行"
      notify_action: '消息'
      official_warning: '正式警告'
      delete_spammer: "删除垃圾发布者"
      delete_confirm: "你将删除该用户的 <b>%{posts}</b> 个帖子和 <b>%{topics}</b> 个主题，删除该账户，阻止其IP地址 <b>%{ip_address}</b> 再次注册，并将其邮件地址 <b>%{email}</b> 加入黑名单。确定吗？"
      yes_delete_spammer: "确定"
      ip_address_missing: "（N/A）"
      hidden_email_address: "（隐藏）"
      submit_tooltip: "提交私有标记"
      take_action_tooltip: "立即采取标记到达限制值时的措施，而不是等待更多的社群标记"
      cant: "抱歉，现在你不能标记本帖。"
      notify_staff: '私下通知管理人员'
      formatted_name:
        off_topic: "偏题"
        inappropriate: "不合适"
        spam: "广告"
      custom_placeholder_notify_user: "请具体说明，有建设性的，再友好一些。"
      custom_placeholder_notify_moderators: "让我们知道你关心地是什么，并尽可能地提供相关链接和例子。"
      custom_message:
        at_least: "输入至少 {{n}} 个字符"
        more: "还差 {{n}} 个..."
        left: "还剩下 {{n}}"
    flagging_topic:
      title: "感谢你帮助我们建设文明社群！"
      action: "标记帖子"
      notify_action: "消息"
    topic_map:
      title: "主题概要"
      participants_title: "主要发帖者"
      links_title: "热门链接"
      links_shown: "显示更多链接..."
      clicks:
        other: "%{count} 次点击"
    post_links:
      about: "为本帖展开更多链接"
      title:
        other: "%{count} 更多"
    topic_statuses:
      warning:
        help: "这是一个正式的警告。"
      bookmarked:
        help: "你已经收藏了此主题"
      locked:
        help: "本主题已关闭；不再接受新的回复"
      archived:
        help: "本主题已归档；即已经冻结，无法修改"
      locked_and_archived:
        help: "本主题已经关闭并且存档；不再接受新回复且无法修改"
      unpinned:
        title: "解除置顶"
        help: "主题已经解除置顶；它将以默认顺序显示"
      pinned_globally:
        title: "全局置顶"
        help: "本主题已全局置顶；它始终会在最新列表以及它所属的分类中置顶"
      pinned:
        title: "置顶"
        help: "本主题已置顶；它将始终显示在它所属分类的顶部"
      invisible:
        help: "本主题被设置为不显示在主题列表中，并且只能通过直达链接来访问"
    posts: "帖子"
    posts_lowercase: "帖子"
    posts_long: "本主题有 {{number}} 个帖子"
    posts_likes_MF: |
      这个主题有 {count, plural, other {# 个帖子}}{ratio, select,
      low {，有很多人赞了该帖}
      med {，有非常多人赞了该帖}
      high {，大多数人赞了该帖}
      other {}}
    original_post: "原始帖"
    views: "浏览"
    views_lowercase:
      other: "浏览"
    replies: "回复"
    views_long: "本主题已经被浏览过 {{number}} 次"
    activity: "活动"
    likes: "赞"
    likes_lowercase:
      other: "赞"
    likes_long: "本主题已有 {{number}} 次赞"
    users: "用户"
    users_lowercase:
      other: "用户"
    category_title: "分类"
    history: "历史"
    changed_by: "由 {{author}}"
    raw_email:
      title: "原始邮件"
      not_available: "不可用！"
    categories_list: "分类列表"
    filters:
      with_topics: "%{filter}主题"
      with_category: "%{category}的%{filter}主题"
      latest:
        title: "最新"
        title_with_count:
          other: "最新（{{count}}）"
        help: "最新发布的帖子"
      hot:
        title: "热门"
        help: "最近最受欢迎的主题"
      read:
        title: "已读"
        help: "你已经阅读过的主题"
      search:
        title: "搜索"
        help: "搜索所有主题"
      categories:
        title: "分类"
        title_in: "分类 - {{categoryName}}"
        help: "归属于不同分类的所有主题"
      unread:
        title: "未读"
        title_with_count:
          other: "未读（{{count}}）"
        help: "你正在关注或跟随的主题中有未阅帖子的主题"
        lower_title_with_count:
          other: "{{count}} 条未读"
      new:
        lower_title_with_count:
          other: "{{count}} 近期"
        lower_title: "近期"
        title: "近期"
        title_with_count:
          other: "近期（{{count}}）"
        help: "最近几天创建的主题"
      posted:
        title: "我的帖子"
        help: "你发表过帖子的主题"
      bookmarks:
        title: "书签"
        help: "你标上书签的主题"
      category:
        title: "{{categoryName}}"
        title_with_count:
          other: "{{categoryName}}（{{count}}）"
        help: "{{categoryName}}分类中热门的主题"
      top:
        title: "热门"
        help: "最近一年、一月、一周或一天的最活跃主题"
        all:
          title: "不限时间"
        yearly:
          title: "年度"
        quarterly:
          title: "季度的"
        monthly:
          title: "月度"
        weekly:
          title: "每周"
        daily:
          title: "每天"
        all_time: "不限时间"
        this_year: "年"
        this_quarter: "季度"
        this_month: "月"
        this_week: "周"
        today: "今天"
        other_periods: "跳转到顶部"
    browser_update: '抱歉，<a href="http://www.discourse.com/faq/#browser">你的浏览器版本太低，无法正常访问该站点。</a>。请<a href="http://browsehappy.com">升级你的浏览器</a>。'
    permission_types:
      full: "创建 / 回复 / 阅读"
      create_post: "回复 / 阅读"
      readonly: "阅读"
    lightbox:
      download: "下载"
    search_help:
      title: '搜索帮助'
    keyboard_shortcuts_help:
      title: '键盘快捷键'
      jump_to:
        title: '转至'
        home: '<b>g</b>, <b>h</b> 首页'
        latest: '<b>g</b>, <b>l</b> 最新'
        new: '<b>g</b>, <b>n</b> 近期'
        unread: '<b>g</b>, <b>u</b> 未读'
        categories: '<b>g</b>, <b>c</b> 分类'
        top: '<b>g</b>, <b>t</b> 热门'
        bookmarks: '<b>g</b>, <b>b</b> 书签'
        profile: '<b>g</b> 然后 <b>p</b> 个人页面'
        messages: '<b>g</b>, <b>m</b> 消息'
      navigation:
        title: '导航'
        jump: '<b>#</b> 前往帖子 #'
        back: '<b>u</b> 返回'
        up_down: '<b>k</b> 或 <b>j</b> 移动选择焦点 &uarr; &darr;'
        open: '<b>o</b> 然后 <b>回车</b> 打开选择的主题'
        next_prev: '<b>shift</b>+<b>j</b> 或 <b>shift</b>+<b>k</b> 下一个/前一个段落'
      application:
        title: '应用'
        create: '<b>c</b> 创建新主题'
        notifications: '<b>n</b> Open notifications'
        hamburger_menu: '<b>=</b> 打开汉堡菜单'
        user_profile_menu: '<b>p</b> 打开用户菜单'
        show_incoming_updated_topics: '<b>.</b> 显示更新主题'
        search: '<b>/</b> 搜索'
        help: '<b>?</b> 打开键盘帮助'
        dismiss_new_posts: '<b>x</b> 然后 <b>r</b> 解除新/帖子提示'
        dismiss_topics: '<b>x</b> 然后 <b>t</b> 解除主题提示'
        log_out: '<b>shift</b>+<b>z</b> <b>shift</b>+<b>z</b> 退出'
      actions:
        title: '动作'
        bookmark_topic: '<b>f</b> 切换主题收藏状态'
        pin_unpin_topic: '<b>shift</b>+<b>p</b> 置顶/截至置顶主题'
        share_topic: '<b>shift</b>+<b>s</b> 分享主题'
        share_post: '<b>s</b> 分享帖子'
        reply_as_new_topic: '<b>t</b> 回复为联结主题'
        reply_topic: '<b>shift</b>+<b>r</b> 回复主题'
        reply_post: '<b>r</b> 回复帖子'
        quote_post: '<b>q</b> 引用帖子'
        like: '<b>l</b> 赞帖子'
        flag: '<b>!</b> 标记帖子'
        bookmark: '<b>b</b> 收藏帖子'
        edit: '<b>e</b> 编辑帖子'
        delete: '<b>d</b> 删除帖子'
        mark_muted: '<b>m</b>, <b>m</b> 忽略主题'
        mark_regular: '<b>m</b>, <b>r</b> 常规 (默认) 主题'
        mark_tracking: '<b>m</b>, <b>t</b> 追踪主题'
        mark_watching: '<b>m</b>, <b>w</b> 看主题'
    badges:
      earned_n_times:
        other: "授予徽章 %{count} 次"
      granted_on: "授予于%{date}"
      others_count: "其他有该徽章的人（%{count}）"
      title: 徽章
      allow_title: "能用作头衔"
      multiple_grant: "能被授予多次"
      badge_count:
        other: "%{count} Badges"
      more_badges:
        other: "+%{count} 更多"
      granted:
        other: "%{count} 授予"
      select_badge_for_title: 选择一个徽章作为你的头衔使用
      none: "<none>"
      badge_grouping:
        getting_started:
          name: 开始
        community:
          name: 社区
        trust_level:
          name: Trust Level
        other:
          name: 其它
        posting:
          name: 发帖
    google_search: |
      <h3>用 Google 搜索</h3>
      <p>
      <form action='//google.com/search' id='google-search' onsubmit="document.getElementById('google-query').value = 'site:' + window.location.host + ' ' + document.getElementById('user-query').value; return true;">
      <input type="text" id='user-query' value="">
      <input type='hidden' id='google-query' name="q">
      <button class="btn btn-primary">Google</button>
      </form>
      </p>
    tagging:
      all_tags: "所有标签"
      selector_all_tags: "所有标签"
      selector_no_tags: "无标签"
      changed: "标签被修改："
      tags: "标签"
      choose_for_topic: "为本主题选择可选标签"
      delete_tag: "删除标签"
      delete_confirm: "确定要删除这个标签吗？"
      rename_tag: "重命名标签"
      rename_instructions: "标签的新名称："
      sort_by: "排序方式："
      sort_by_count: "总数"
      sort_by_name: "名称"
      manage_groups: "管理标签组"
      manage_groups_description: "管理标签的小组"
      filters:
        without_category: "%{filter} %{tag} 主题"
        with_category: "%{filter} %{tag} 主题 在 %{category}"
        untagged_without_category: "无标签的%{filter}主题"
        untagged_with_category: "%{category}无标签的%{filter}主题"
      notifications:
        watching:
          title: "关注"
          description: "自动关注有该标签的主题，有新内容时提醒我，并在列表中显示未读和新帖数量。"
        watching_first_post:
          title: "关注首贴"
          description: "有该标签的新主题发表时提醒我。"
        tracking:
          title: "跟随"
          description: "自动跟随有该标签的所有主题，并在列表中显示新帖数量。"
        regular:
          title: "普通"
          description: "当有人@你或者回复你的帖子时，你才会收到通知。"
        muted:
          title: "屏蔽"
          description: "不会收到有该标签的主题的提醒，并且他们将不会出现在未读主题中。"
      groups:
        title: "标签组"
        about: "将标签分组以便管理。"
        new: "新标签组"
        tags_label: "标签组内标签："
        parent_tag_label: "上级标签："
        parent_tag_placeholder: "可选"
        parent_tag_description: "未设置上级标签前小组内标签无法使用。"
        one_per_topic_label: "只可给主题设置一个该组内的标签"
        new_name: "新标签组名"
        save: "保存"
        delete: "删除"
        confirm_delete: "确定要删除此标签组吗？"
      topics:
        none:
          unread: "你没有未读主题。"
          new: "你没有新的主题"
          read: "你尚未阅读任何主题。"
          posted: "你尚未在任何主题中发帖。"
          latest: "没有最新主题。"
          hot: "没有热门主题。"
          bookmarks: "你还没有收藏主题。"
          top: "没有最佳主题。"
          search: "没有搜索结果。"
        bottom:
          latest: "没有更多的最新主题。"
          hot: "没有更多的热门话题。"
          posted: "没有更多的发布主题。"
          read: "没有更多已阅主题可看了。"
          new: "没有更多近期主题可看了。"
          unread: "没有更多未读主题了。"
          top: "没有更多最佳主题了。"
          bookmarks: "没有更多收藏的主题了。"
          search: "没有更多搜索结果了。"
    invite:
      custom_message: "让你的邀请稍稍个人化一些吧，写个"
      custom_message_link: "留言"
      custom_message_placeholder: "输入留言"
      custom_message_template_forum: "你好，你应该来我们这个论坛！"
      custom_message_template_topic: "你好，我觉得你可能会喜欢这个主题！"
  admin_js:
    type_to_filter: "输入过滤条件..."
    admin:
      title: 'Discourse 管理员'
      moderator: '版主'
      dashboard:
        title: "仪表盘"
        last_updated: "最近更新于："
        version: "安装的版本"
        up_to_date: "你正在运行最新的论坛版本。"
        critical_available: "有一个关键更新可用。"
        updates_available: "目前有可用更新。"
        please_upgrade: "请升级！"
        no_check_performed: "检测更新未执行，请确保 sidekiq 在正常运行。"
        stale_data: "最近一次检查更新未执行，请确保 sidekiq 在正常运行。"
        version_check_pending: "看来你最近刚更新过。太棒了！"
        installed_version: "已安装"
        latest_version: "最新版本"
        problems_found: "你安装的论坛目前有以下问题："
        last_checked: "上次检查"
        refresh_problems: "刷新"
        no_problems: "找不到问题."
        moderators: '版主：'
        admins: '管理员：'
        blocked: '禁止参与讨论:'
        suspended: '禁止登录'
        private_messages_short: "消息"
        private_messages_title: "消息"
        mobile_title: "移动"
        space_free: "{{size}} 空闲"
        uploads: "上传"
        backups: "备份"
        traffic_short: "流量"
        traffic: "应用 web 请求"
        page_views: "API 请求"
        page_views_short: "API 请求"
        show_traffic_report: "显示详细的流量报告"
        reports:
          today: "今天"
          yesterday: "昨天"
          last_7_days: "7天以内"
          last_30_days: "30天以内"
          all_time: "所有时间内"
          7_days_ago: "7天之前"
          30_days_ago: "30天之前"
          all: "全部"
          view_table: "表格"
          view_graph: "图表"
          refresh_report: "刷新报告"
          start_date: "开始日期"
          end_date: "结束日期"
          groups: "所有小组"
      commits:
        latest_changes: "最近的更新：请经常升级！"
        by: "来自"
      flags:
        title: "标记"
        old: "历史"
        active: "待处理"
        agree: "确认标记"
        agree_title: "确认这个标记有效且正确"
        agree_flag_modal_title: "确认标记并执行..."
        agree_flag_hide_post: "确认标记（隐藏帖子并发送私信）"
        agree_flag_hide_post_title: "隐藏帖子并自动发送消息要求用户修改"
        agree_flag_restore_post: "确认 (还原帖子)"
        agree_flag_restore_post_title: "还原这篇帖子"
        agree_flag: "确认标记"
        agree_flag_title: "确认标记，不对帖子进行操作"
        defer_flag: "推迟处理"
        defer_flag_title: "移除标记；这次不处理。"
        delete: "删除"
        delete_title: "删除标记指向的帖子。"
        delete_post_defer_flag: "删除帖子并推迟处理标记"
        delete_post_defer_flag_title: "删除此帖；如果这是这个主题内的第一篇帖子则删除主题"
        delete_post_agree_flag: "删除帖子并确认标记"
        delete_post_agree_flag_title: "删除此帖；如果这是这个主题内的第一篇帖子则删除主题"
        delete_flag_modal_title: "删除并..."
        delete_spammer: "删除垃圾发布者"
        delete_spammer_title: "移除该用户及其的所有帖子和主题。"
        disagree_flag_unhide_post: "否决（显示帖子）"
        disagree_flag_unhide_post_title: "删除此帖的所有标记并使其重新可见"
        disagree_flag: "否决"
        disagree_flag_title: "否却该标记（该标记无效或不正确）"
        clear_topic_flags: "完成"
        clear_topic_flags_title: "主题的问题已经已被调查且提案已被解决。单击<strong>完成</strong>以删除报告。"
        more: "（更多回复...）"
        dispositions:
          agreed: "已确认"
          disagreed: "被否决"
          deferred: "已推迟"
        flagged_by: "标记者"
        resolved_by: "处理者"
        took_action: "立即执行"
        system: "系统"
        error: "出错了"
        reply_message: "回复"
        no_results: "当前没有标记。"
        topic_flagged: "<strong>主题</strong>已经被标记。"
        visit_topic: "浏览主题才能操作"
        was_edited: "帖子在第一次标记后被编辑"
        previous_flags_count: "这篇帖子已经被标记了 {{count}} 次。"
        summary:
          action_type_3:
            other: "偏离主题 x{{count}}"
          action_type_4:
            other: "不当内容 x{{count}}"
          action_type_6:
            other: "自定义 x{{count}}"
          action_type_7:
            other: "自定义 x{{count}}"
          action_type_8:
            other: "广告 x{{count}}"
      groups:
        primary: "主要小组"
        no_primary: "(无主要小组)"
        title: "小组"
        edit: "编辑小组"
        refresh: "刷新"
        new: "新小组"
        selector_placeholder: "输入用户名"
        name_placeholder: "小组名，不能含有空格，与用户名规则一致"
        about: "在这里编辑小组的名字和成员"
        group_members: "小组成员"
        delete: "删除"
        delete_confirm: "删除这个小组吗？"
        delete_failed: "无法删除小组。如果该小组是自动生成的，则不可删除。"
        delete_member_confirm: "从小组“%{group}”中移除“%{username}”？"
        delete_owner_confirm: "移除“%{username}”的权限？"
        name: "名字"
        add: "添加"
        add_members: "添加成员"
        custom: "定制"
        bulk_complete: "用户已被添加到小组。"
        bulk: "批量添加到小组"
        bulk_paste: "粘贴用户名邮件列表，一行一个："
        bulk_select: "（选择一个小组）"
        automatic: "自动"
        automatic_membership_email_domains: "用户注册时邮箱域名若与列表完全匹配则自动添加至这个小组："
        automatic_membership_retroactive: "应用同样的邮件域名规则添加已经注册的用户"
        default_title: "小组内所有用户的默认头衔"
        primary_group: "自动设置为主要小组"
        group_owners: 所有者
        add_owners: 添加所有者
        incoming_email: "自定义进站电子邮件地址"
        incoming_email_placeholder: "输入邮箱地址"
      api:
        generate_master: "生成主 API 密钥"
        none: "当前没有可用的 API 密钥。"
        user: "用户"
        title: "API"
        key: "API 密钥"
        generate: "生成"
        regenerate: "重新生成"
        revoke: "撤销"
        confirm_regen: "确定要用新的 API 密钥替代该密钥？"
        confirm_revoke: "确定要撤销该密钥？"
        info_html: "API 密钥可以用来通过 JSON 调用创建和更新主题。"
        all_users: "所有用户"
        note_html: "请<strong>安全地</strong>保管密钥，任何拥有该密钥的用户可以使用它以论坛任何用户的名义发帖。"
      plugins:
        title: "插件"
        installed: "安装的插件"
        name: "名字"
        none_installed: "你没有安装任何插件。"
        version: "版本"
        enabled: "启用？"
        is_enabled: "是"
        not_enabled: "否"
        change_settings: "更改设置"
        change_settings_short: "设置"
        howto: "如何安装插件？"
      backups:
        title: "备份"
        menu:
          backups: "备份"
          logs: "日志"
        none: "无可用备份"
        read_only:
          enable:
            title: "开启只读模式"
            label: "开启只读模式"
            confirm: "你确定要开启只读模式么？"
          disable:
            title: "关闭只读模式"
            label: "关闭只读模式"
        logs:
          none: "暂无日志"
        columns:
          filename: "文件名"
          size: "大小"
        upload:
          label: "上传"
          title: "上传备份至实例"
          uploading: "上传中..."
          success: "“{{filename}}”已成功上传。"
          error: "上传“{{filename}}”时出错：{{message}}"
        operations:
          is_running: "已有操作正在执行"
          failed: "{{operation}}执行失败。请检查日志。"
          cancel:
            label: "取消"
            title: "取消当前操作"
            confirm: "你确定要取消当前操作吗？"
          backup:
            label: "备份"
            title: "建立一个备份"
            confirm: "你确定要开始建立一个备份吗？"
            without_uploads: "是（不包括文件）"
          download:
            label: "下载"
            title: "下载该备份"
          destroy:
            title: "删除备份"
            confirm: "你确定要删除该备份吗？"
          restore:
            is_disabled: "站点设置中禁用了恢复功能。"
            label: "恢复"
            title: "恢复该备份"
            confirm: "你确定要从该备份中恢复吗？"
          rollback:
            label: "回滚"
            title: "将数据库回滚到之前的工作状态"
            confirm: "你确定要将数据库回滚到之前的工作状态吗？"
      export_csv:
        user_archive_confirm: "你确定要下载你的帖子吗？"
        success: "导出开始，完成后你将被通过消息通知。"
        failed: "导出失败。请检查日志。"
        rate_limit_error: "帖子只能每天下载一次，请明天再重试。"
        button_text: "导出"
        button_title:
          user: "以CSV格式导出所有用户列表"
          staff_action: "以CSV格式导出所有管理人员操作历史记录"
          screened_email: "以 CSV 格式导出所有已显示的电子邮件列表。"
          screened_ip: "以 CSV 格式导出所有已显示的IP地址列表。"
          screened_url: "以 CSV 格式导出所有已显示的URL列表。"
      export_json:
        button_text: "导出"
      invite:
        button_text: "发送邀请"
        button_title: "发送邀请"
      customize:
        title: "定制"
        long_title: "站点定制"
        css: "CSS"
        header: "头部"
        top: "顶部"
        footer: "底部"
        embedded_css: "嵌入的 CSS"
        head_tag:
          text: "</head>"
          title: "将在 </head> 标签前插入的 HTML"
        body_tag:
          text: "</body>"
          title: "将在 </body> 标签前插入的 HTML"
        override_default: "覆盖缺省值？"
        enabled: "启用？"
        preview: "预览"
        undo_preview: "移除预览"
        rescue_preview: "默认样式"
        explain_preview: "以自定义样式浏览此网页"
        explain_undo_preview: "返回目前使用中的自定义样式"
        explain_rescue_preview: "以默认样式浏览此网页"
        save: "保存"
        new: "新建"
        new_style: "新样式"
        import: "导入"
        import_title: "选择一个文件或者粘贴文本"
        delete: "删除"
        delete_confirm: "删除本定制内容？"
        about: "修改站点的 CSS 样式表和 HTML 头部。添加一个自定义方案开始。"
        color: "颜色"
        opacity: "透明度"
        copy: "复制"
        email_templates:
          title: "邮件模板"
          subject: "主题"
          multiple_subjects: "这个邮件模板包括多个主题。"
          body: "内容"
          none_selected: "选择一个邮件模板开始编辑。"
          revert: "撤销更变"
          revert_confirm: "你确定要撤销你的更变吗？"
        css_html:
          title: "CSS/HTML"
          long_title: "自定义 CSS 和 HTML"
        colors:
          title: "颜色"
          long_title: "颜色方案"
          about: "颜色方案让你能够让你在不写 CSS 的情况下更改色彩。添加一种颜色以开始。"
          new_name: "新的颜色方案"
          copy_name_prefix: "复制于"
          delete_confirm: "删除这个颜色方案？"
          undo: "重置"
          undo_title: "撤销你对这个颜色的编辑至上一次保存的状态。"
          revert: "撤销"
          revert_title: "重置这个颜色至 Discourse 的默认颜色方案"
          primary:
            name: '主要'
            description: '大部分的文字、图标和边框。'
          secondary:
            name: '次要'
            description: '主要背景颜色和一些按钮的文字颜色。'
          tertiary:
            name: '再次'
            description: '链接、一些按钮、提示和强调颜色。'
          quaternary:
            name: "备选"
            description: "导航链接"
          header_background:
            name: "顶栏背景"
            description: "站点顶栏背景颜色"
          header_primary:
            name: "顶栏主要"
            description: "顶栏的文字和图标"
          highlight:
            name: '高亮'
            description: '页面中高亮元素的背景色，如帖子和主题。'
          danger:
            name: '危险'
            description: '危险操作如删除帖子和主题的高亮颜色'
          success:
            name: '成功'
            description: '用于指示操作成功。'
          love:
            name: '赞'
            description: "赞按钮的颜色。"
      email:
        title: "邮件"
        settings: "设置"
        templates: "模板"
        preview_digest: "预览"
        sending_test: "发送测试邮件..."
        error: "<b>错误</b> - %{server_error}"
        test_error: "发送测试邮件时遇到问题。请再检查一遍邮件设置，确认你的主机没有封锁邮件链接，然后重试。"
        sent: "已发送"
        skipped: "跳过"
        bounced: "退回"
        received: "收到"
        rejected: "拒绝"
        sent_at: "发送时间"
        time: "时间"
        user: "用户"
        email_type: "邮件类型"
        to_address: "目的地址"
        test_email_address: "测试电子邮件地址"
        send_test: "发送测试电子邮件"
        sent_test: "已发送！"
        delivery_method: "发送方式"
        preview_digest_desc: "预览发送给不活跃用户的摘要邮件内容。"
        refresh: "刷新"
        format: "格式"
        html: "html"
        text: "text"
        last_seen_user: "用户最后登录时间:"
        reply_key: "回复关键字"
        skipped_reason: "跳过理由"
        incoming_emails:
          from_address: "来自"
          to_addresses: "发至"
          cc_addresses: "抄送"
          subject: "主题"
          error: "错误"
          none: "没有找到进站邮件。"
          modal:
            title: "进站邮件详情"
            error: "错误"
            headers: "头部"
            subject: "主题"
            body: "内容"
            rejection_message: "拒绝邮件"
          filters:
            from_placeholder: "from@example.com"
            to_placeholder: "to@example.com"
            cc_placeholder: "cc@example.com"
            subject_placeholder: "主题..."
            error_placeholder: "错误"
        logs:
          none: "未发现日志。"
          filters:
            title: "过滤器"
            user_placeholder: "username"
            address_placeholder: "name@example.com"
            type_placeholder: "摘要、注册…"
            reply_key_placeholder: "回复键"
            skipped_reason_placeholder: "原因"
      logs:
        title: "日志"
        action: "操作"
        created_at: "创建"
        last_match_at: "最近匹配"
        match_count: "匹配"
        ip_address: "IP"
        topic_id: "主题 ID"
        post_id: "帖子 ID"
        category_id: "分类 ID"
        delete: '删除'
        edit: '编辑'
        save: '保存'
        screened_actions:
          block: "封禁"
          do_nothing: "无操作"
        staff_actions:
          title: "管理人员操作"
          instructions: "点击用户名和操作可以过滤列表。点击头像可以访问用户个人页面。"
          clear_filters: "显示全部"
          staff_user: "管理人员"
          target_user: "目标用户"
          subject: "主题"
          when: "时间"
          context: "环境"
          details: "详情"
          previous_value: "之前"
          new_value: "新建"
          diff: "差别"
          show: "显示"
          modal_title: "详情"
          no_previous: "没有之前的值。"
          deleted: "没有新的值。记录被删除。"
          actions:
            delete_user: "删除用户"
            change_trust_level: "更改信任等级"
            change_username: "修改用户名"
            change_site_setting: "更改站点设置"
            change_site_customization: "更改站点自定义"
            delete_site_customization: "删除站点自定义"
            change_site_text: "更改站点文字"
            suspend_user: "封禁用户"
            unsuspend_user: "解禁用户"
            grant_badge: "授予徽章"
            revoke_badge: "撤销徽章"
            check_email: "检查电子邮件"
            delete_topic: "删除主题"
            delete_post: "删除帖子"
            impersonate: "检视"
            anonymize_user: "匿名用户"
            roll_up: "回退 IP 封禁"
            change_category_settings: "更改分类设置"
            delete_category: "删除分类"
            create_category: "创建分类"
            block_user: "封禁用户"
            unblock_user: "解封用户"
            grant_admin: "授予管理员权限"
            revoke_admin: "撤销管理员权限"
            grant_moderation: "授予版主权限"
            revoke_moderation: "撤销版主权限"
            backup_operation: "备份操作"
            deleted_tag: "删除的标签"
            renamed_tag: "重命名的标签"
            revoke_email: "撤销邮件"
        screened_emails:
          title: "被屏蔽的邮件地址"
          description: "当有人试图用以下邮件地址注册时，将受到阻止或其它系统操作。"
          email: "邮件地址"
          actions:
            allow: "允许"
        screened_urls:
          title: "被屏蔽的 URL"
          description: "以下是垃圾信息发布者使用过的 URL。"
          url: "URL"
          domain: "域名"
        screened_ips:
          title: "被屏蔽的 IP"
          description: '受监视的 IP 地址，使用“放行”可将 IP 地址加入白名单。'
          delete_confirm: "确定要撤销对 IP 地址为 %{ip_address} 的规则？"
          roll_up_confirm: "你确定要将常用的 IP 地址归类为子网地址吗？"
          rolled_up_some_subnets: "成功地折叠了 IP 封禁记录至这些子网： %{subnets}。"
          rolled_up_no_subnet: "无法折叠。"
          actions:
            block: "封禁"
            do_nothing: "放行"
            allow_admin: "允许管理"
          form:
            label: "新："
            ip_address: "IP地址"
            add: "添加"
            filter: "搜索"
          roll_up:
            text: "折叠"
            title: "如果有至少 'min_ban_entries_for_roll_up' 个记录，创建一个子网封禁记录"
        logster:
          title: "错误日志"
      impersonate:
        title: "检视用户视角"
        help: "使用此工具来检视其他用户的帐号以方便调试。你应该在完成后立即退出。"
        not_found: "无法找到该用户。"
        invalid: "抱歉，你不能以此用户角度检视。"
      users:
        title: '用户'
        create: '添加管理员用户'
        last_emailed: "最后一次邮寄"
        not_found: "抱歉，在我们的系统中此用户名不存在。"
        id_not_found: "抱歉，在我们的系统中此用户 id 不存在。"
        active: "活跃"
        show_emails: "显示邮件"
        nav:
          new: "新建"
          active: "活跃"
          pending: "未审核"
          staff: '管理人员'
          suspended: '禁止登录'
          blocked: '禁止参与讨论'
          suspect: '怀疑'
        approved: "已批准？"
        approved_selected:
          other: "审核通过用户（{{count）"
        reject_selected:
          other: "审核拒绝用户（{{count}}）"
        titles:
          active: '已激活用户'
          new: '新用户'
          pending: '等待审核用户'
          newuser: '信任等级为0的用户（新用户）'
          basic: '信任等级为1的用户（基本用户）'
          member: '信任等级为2的用户（成员）'
          regular: '信任等级为3的用户（活跃）'
          leader: '信任等级为4的用户（资深）'
          staff: "管理人员"
          admins: '管理员'
          moderators: '版主'
          blocked: '被封用户'
          suspended: '被禁用户'
          suspect: '嫌疑用户'
        reject_successful:
          other: "成功拒绝 %{count} 个用户。"
        reject_failures:
          other: "成功拒绝 %{count} 个用户。"
        not_verified: "未验证"
        check_email:
          title: "显示用户电子邮件"
          text: "显示"
      user:
        suspend_failed: "禁止此用户时发生了错误 {{error}}"
        unsuspend_failed: "解禁此用户时发生了错误 {{error}}"
        suspend_duration: "该用户将被封禁多久？"
        suspend_duration_units: "（天）"
        suspend_reason_label: "为什么封禁该用户？该理由将公开显示在用户个人页面上，当其尝试登录时，也看到这条理由。尽量简洁。"
        suspend_reason: "封禁的理由"
        suspended_by: "封禁操作者："
        delete_all_posts: "删除所有帖子"
        delete_all_posts_confirm: "你将删除 %{posts} 个帖子和 %{topics} 个主题，确认吗？"
        suspend: "禁止"
        unsuspend: "解禁"
        suspended: "已禁止？"
        moderator: "版主？"
        admin: "管理员？"
        blocked: "已封?"
        staged: "暂存？"
        show_admin_profile: "管理员"
        edit_title: "编辑头衔"
        save_title: "保存头衔"
        refresh_browsers: "强制浏览器刷新"
        refresh_browsers_message: "消息发送至所有用户！"
        show_public_profile: "显示公开介绍"
        impersonate: '检视角度'
        ip_lookup: "IP 查询"
        log_out: "退出"
        logged_out: "用户在所有设备都已退出"
        revoke_admin: '吊销管理员资格'
        grant_admin: '赋予管理员资格'
        revoke_moderation: '吊销论坛版主资格'
        grant_moderation: '赋予论坛版主资格'
        unblock: '解封'
        block: '封号'
        reputation: 声誉
        permissions: 权限
        activity: 活动
        like_count: 送出的赞 / 收到的赞
        last_100_days: '在最近 100 天'
        private_topics_count: 私有主题数量
        posts_read_count: 已阅帖子数量
        post_count: 发表的帖子数量
        topics_entered: 已查看的主题数量
        flags_given_count: 提交标记数量
        flags_received_count: 被他人标记数量
        warnings_received_count: 收到警告
        flags_given_received_count: '给出的标记 / 收到的标记'
        approve: '批准'
        approved_by: "批准人"
        approve_success: "用户已被批准， 激活邮件已发送。"
        approve_bulk_success: "成功！所有选定的用户已批准并通知。"
        time_read: "阅读时间"
        anonymize: "匿名用户"
        anonymize_confirm: "你确定要匿名化该账户信息吗？这将改变用户名和邮件地址，并且重置所有个人主页信息。"
        anonymize_yes: "是的，匿名化该账户"
        anonymize_failed: "在匿名化该账户时遇到问题。"
        delete: "删除用户"
        delete_forbidden_because_staff: "不能删除管理员和版主。"
        delete_posts_forbidden_because_staff: "不能完全删除管理员和版主的帖子。"
        delete_forbidden:
          other: "用户如果有帖子将不能删除。在试图尝试删除一个用户前删除所有的帖子（%{count} 天前的帖子不能被删除）"
        cant_delete_all_posts:
          other: "不能删除所有帖子。一些帖子发表于 %{count} 天前。（设置项：delete_user_max_post_age）"
        cant_delete_all_too_many_posts:
          other: "不能删除所有帖子，因为用户有超过 %{count} 个帖子。（delete_all_posts_max）"
        delete_confirm: "你确定要删除这个用户吗？这个操作是不可逆的！"
        delete_and_block: "删除并<b>封禁</b>该邮件地址和IP地址"
        delete_dont_block: "仅删除"
        deleted: "该用户已被删除。"
        delete_failed: "在删除用户时发生了错误。请确保删除该用户前删除了该用户的所有帖子。"
        send_activation_email: "发送激活邮件"
        activation_email_sent: "激活邮件已发送。"
        send_activation_email_failed: "在发送激活邮件时发生了错误。"
        activate: "激活帐号"
        activate_failed: "在激活用户帐号时发生了错误。"
        deactivate_account: "停用帐号"
        deactivate_failed: "在停用用户帐号时发生了错误。"
        unblock_failed: '在解除用户帐号封禁时发生了错误。'
        block_failed: '在封禁用户帐号时发生了错误。'
        block_confirm: '你确定要封禁用户吗？他们将没有办法创建任何主题或者帖子。'
        block_accept: '是的，封禁用户'
        bounce_score: "累计退信分值"
        reset_bounce_score:
          label: "重置"
          title: "重置累计退信分值为 0"
        deactivate_explanation: "已停用的用户必须重新验证他们的电子邮件。"
        suspended_explanation: "一个被封禁的用户不能登录。"
        block_explanation: "被封禁的用户不能发表主题或者评论。"
        staged_explanation: "暂存用户只能通过邮件回复指定主题。"
        bounce_score_explanation:
          none: "近期该邮箱没有退信。"
          some: "近期该邮箱有少量退信。"
          threshold_reached: "近期该邮箱有过多退信。"
        trust_level_change_failed: "改变用户等级时出现了一个问题。"
        suspend_modal_title: "被禁用户"
        trust_level_2_users: "二级信任等级用户"
        trust_level_3_requirements: "信任等级 3 要求"
        trust_level_locked_tip: "信任等级已经被锁定，系统将不会升降用户的信任等级"
        trust_level_unlocked_tip: "信任等级已经解锁，系统将自动升降用户的信任等级"
        lock_trust_level: "锁定信任等级"
        unlock_trust_level: "解锁信任等级"
        tl3_requirements:
          title: "信任等级3的要求"
          table_title: "在最近%{time_period}天："
          value_heading: "当前"
          requirement_heading: "要求"
          visits: "访问"
          days: "天数"
          topics_replied_to: "回复的主题"
          topics_viewed: "已读主题"
          topics_viewed_all_time: "已阅的主题 (全部)"
          posts_read: "已读帖子"
          posts_read_all_time: "已读的帖子 (全部)"
          flagged_posts: "被标记的帖子"
          flagged_by_users: "标记其的用户"
          likes_given: "送出的赞"
          likes_received: "收到的赞"
          likes_received_days: "收到的赞：独立天数"
          likes_received_users: "收到的赞：每用户"
          qualifies: "符合信任等级3要求"
          does_not_qualify: "不符合信任等级3要求"
          will_be_promoted: "将在近期被提升。"
          will_be_demoted: "将在近期被降级。"
          on_grace_period: "目前在升级宽限期，不会被降级。"
          locked_will_not_be_promoted: "信任等级被锁定。将不再被提升。"
          locked_will_not_be_demoted: "信任等级被锁定。将不再被降级。"
        sso:
          title: "单点登录"
          external_id: "外部 ID"
          external_username: "用户名"
          external_name: "名字"
          external_email: "电子邮件"
          external_avatar_url: "头像URL"
      user_fields:
        title: "用户属性"
        help: "增加用户能填写的字段。"
        create: "创建用户属性 "
        untitled: "无标题"
        name: "字段名称"
        type: "字段类型"
        description: "字段描述信息"
        save: "保存"
        edit: "编辑"
        delete: "删除"
        cancel: "取消"
        delete_confirm: "你确定要删除这个用户字段么？"
        options: "选项"
        required:
          title: "在注册时需要填写？"
          enabled: "必填"
          disabled: "可选"
        editable:
          title: "在注册后可以修改？"
          enabled: "可修改"
          disabled: "不可修改"
        show_on_profile:
          title: "在个人信息页显示？"
          enabled: "在个人信息页显示"
          disabled: "未在个人信息页显示"
        show_on_user_card:
          title: "在用户卡片上显示？"
          enabled: "在用户卡片上显示"
          disabled: "在用户卡片上隐藏"
        field_types:
          text: '文本字段'
          confirm: '确认'
          dropdown: "下拉菜单"
      site_text:
        description: "你可以自定义论坛的任意文本。请按以下搜索："
        search: "搜索你想要编辑的文本"
        title: '文本内容'
        edit: '编辑'
        revert: "撤销更变"
        revert_confirm: "你确定要撤销你的更变吗？"
        go_back: "返回搜索"
        recommended: "我们建议自定义以下文本以符合你的需求："
        show_overriden: '只显示修改过的'
      site_settings:
        show_overriden: '只显示修改过的'
        title: '设置'
        reset: '重置为默认'
        none: '无'
        no_results: "找不到结果。"
        clear_filter: "清除"
        add_url: "增加链接"
        add_host: "添加主机"
        categories:
          all_results: '全部'
          required: '必填'
          basic: '基本设置'
          users: '用户'
          posting: '发帖'
          email: '电子邮件'
          files: '文件'
          trust: '信任等级'
          security: '安全性'
          onebox: "Onebox"
          seo: '搜索引擎优化'
          spam: '垃圾信息'
          rate_limits: '频率限制'
          developer: '开发者'
          embedding: "嵌入"
          legal: "法律信息"
          uncategorized: '未分类'
          backups: "备份"
          login: "登录"
          plugins: "插件"
          user_preferences: "用户设置"
          tags: "标签"
      badges:
        title: 徽章
        new_badge: 新徽章
        new: 新建
        name: 名称
        badge: 徽章
        display_name: 显示名称
        description: 描述
        long_description: 详情
        badge_type: 徽章分类
        badge_grouping: 小组
        badge_groupings:
          modal_title: 徽章组
        granted_by: 授予由
        granted_at: 授予于
        reason_help: （一个至主题或帖子的链接）
        save: 保存
        delete: 删除
        delete_confirm: 你确定要删除此徽章吗？
        revoke: 撤销
        reason: 理由
        expand: 展开 &hellip;
        revoke_confirm: 你确定要撤销此徽章吗？
        edit_badges: 编辑徽章
        grant_badge: 授予徽章
        granted_badges: 已授予的徽章
        grant: 授予
        no_user_badges: "%{name}尚未被授予任何徽章。"
        no_badges: 没有可供授予的徽章。
        none_selected: "选择一个徽章开始"
        allow_title: 允许将徽章用作头衔
        multiple_grant: 能被授予多次
        listable: 在公共徽章页面显示徽章
        enabled: 启用徽章系统
        icon: 图标
        image: 图片
        icon_help: "使用 Font Awesome class 或者图片的链接"
        query: 徽章查询（SQL）
        target_posts: 查询到的帖子
        auto_revoke: 每天运行撤销查询
        show_posts: 在徽章页面显示被授予帖子的徽章
        trigger: 开关
        trigger_type:
          none: "每日更新"
          post_action: "当用户操作一个帖子时"
          post_revision: "当用户编辑或者创建帖子时"
          trust_level_change: "当用户信任等级改变时"
          user_change: "当用户被编辑或创建时"
          post_processed: "在帖子被处理之后"
        preview:
          link_text: "预览将授予的徽章"
          plan_text: "预览查询计划"
          modal_title: "徽章查询预览"
          sql_error_header: "查询时出错。"
          error_help: "查看下列关于徽章查询的帮助链接。"
          bad_count_warning:
            header: "警告！"
            text: "有授予的样本消失。这在徽章查询返回用户 ID 或者帖子 ID 不存在的时候发生。这可能导致未预期的结果发生——请再次检查你的查询。"
          no_grant_count: "没有徽章可以被授予。"
          grant_count:
            other: "已授予 <b>%{count}</b> 个徽章。"
          sample: "样本："
          grant:
            with: <span class="username">%{username}</span>
            with_post: <span class="username">%{username}</span>因 %{link} 帖子
            with_post_time: <span class="username">%{username}</span>因在<span class="time">%{time}</span>时的 %{link} 帖子
            with_time: <span class="username">%{username}</span>在<span class="time">%{time}</span>
      emoji:
        title: "Emoji"
        help: "增加所有人可用的 emoji。（高端技巧：一次性拖进多个文件）"
        add: "增加新的 Emoji"
        name: "名称"
        image: "图片"
        delete_confirm: "你确定要删除 :%{name}: emoji 么？"
      embedding:
        get_started: "如果你想要将 Discourse 嵌入至其他网站，添加他们的主机地址。"
        confirm_delete: "你确定要删除这个主机吗？"
        sample: "使用下列 HTML 代码至你的站点创建和嵌入 Discourse 主题。把<b>REPLACE_ME</b> 替换成你将嵌入至的网址。"
        title: "嵌入"
        host: "允许的主机"
        edit: "编辑"
        category: "发布到分类"
        add_host: "增加主机"
        settings: "嵌入设置"
        feed_settings: "源设置"
        feed_description: "为你的站点提供一份 RSS/ATOM 源能改善 Discourse 导入你的内容的能力"
        crawling_settings: "爬虫设置"
        crawling_description: "当 Discourse 为你的帖子创建了主题时，如果没有 RSS/ATOM 流存在，它将尝试从 HTML 中解析内容。有时分离其中的内容时可能是很有挑战性的，所以我们提供了指定 CSS 规则的能力来帮助分离过程。"
        embed_by_username: "主题创建者的用户名"
        embed_post_limit: "嵌入的最大帖子数量。"
        embed_username_key_from_feed: "从流中拉取 Discourse 用户名的 Key "
        embed_truncate: "截断嵌入的帖子"
        embed_whitelist_selector: "使用 CSS 选择器选择允许的嵌入元素"
        embed_blacklist_selector: "使用 CSS 选择器移除嵌入元素"
        embed_classname_whitelist: "允许 CSS class 名称"
        feed_polling_enabled: "通过 RSS/ATOM 导入帖子"
        feed_polling_url: "用于抓取的 RSS/ATOM 流的 URL"
        save: "保存嵌入设置"
      permalink:
        title: "永久链接"
        url: "URL"
        topic_id: "主题 ID"
        topic_title: "主题"
        post_id: "帖子 ID"
        post_title: "帖子"
        category_id: "分类 ID"
        category_title: "分类"
        external_url: "外部 URL"
        delete_confirm: 你确定要删除该永久链接？
        form:
          label: "新："
          add: "添加"
          filter: "搜索（URL 或外部 URL）"<|MERGE_RESOLUTION|>--- conflicted
+++ resolved
@@ -424,22 +424,12 @@
         disable: "停用通知"
         enable: "启用通知"
         each_browser_note: "注意：你必须在你使用的所用浏览器中更改这项设置。"
-<<<<<<< HEAD
-      dismiss_notifications: "标记所有为已读"
-      dismiss_notifications_tooltip: "标记所有未读通知为已读"
-      disable_jump_reply: "不要在回复后跳转到我的新帖子"
-      dynamic_favicon: "在浏览器图标上显示新/更新的主题数量"
-      edit_history_public: "让其他用户查看我的帖子的历史版本"
-      external_links_in_new_tab: "始终在新的标签页打开外部链接"
-      enable_quoting: "在高亮选择文字时显示引用回复按钮"
-=======
       dismiss_notifications: "忽略所有"
       dismiss_notifications_tooltip: "标记所有未读通知为已读"
       disable_jump_reply: "回复后不跳转至新帖子"
       dynamic_favicon: "在浏览器图标中显示主题更新数量"
       external_links_in_new_tab: "在新标签页打开外部链接"
       enable_quoting: "在选择文字时显示引用回复按钮"
->>>>>>> f1bfc74e
       change: "修改"
       moderator: "{{user}}是版主"
       admin: "{{user}}是管理员"
@@ -516,17 +506,10 @@
         title: "更改个人简介"
         error: "提交修改时出错了"
       change_username:
-<<<<<<< HEAD
-        title: "修改用户名"
-        confirm: "如果你修改用户名，所有引用你的帖子和@你的链接都将失效。你真的确定要这么做么？"
-        taken: "抱歉，此用户名已经被使用了。"
-        error: "在修改你的用户名时发生了错误。"
-=======
         title: "更换用户名"
         confirm: "确定更换用户名？你的帖子和@提及你的引用将失效。"
         taken: "抱歉，此用户名已经有人使用了。"
         error: "修改你的用户名时出错了。"
->>>>>>> f1bfc74e
         invalid: "此用户名不合法，用户名只能包含字母和数字"
       change_email:
         title: "更换邮箱"
@@ -602,40 +585,23 @@
         first_time: "历史首个被赞"
         never: "从不"
       email_previous_replies:
-<<<<<<< HEAD
-        title: "在邮件底部包含过往回复"
-        unless_emailed: "如果还没收到过"
-        always: "总是"
-        never: "从不"
-      email_digests:
-        title: "当我不访问时，向我的邮箱发送最近更新的摘要"
-=======
         title: "邮件底部包含历史回复"
         unless_emailed: "首次"
         always: "始终"
         never: "从不"
       email_digests:
         title: "长期未访问时发送热门主题和回复的摘要邮件"
->>>>>>> f1bfc74e
         every_30_minutes: "每半小时"
         every_hour: "每小时"
         daily: "每天"
         every_three_days: "每三天"
         weekly: "每周"
         every_two_weeks: "每两周"
-<<<<<<< HEAD
-      include_tl0_in_digests: "在摘要邮件中包含新用户的帖子"
-      email_in_reply_to: "在邮件中附带回复你的帖子的内容节选"
-      email_direct: "当有人引用我、回复我的帖子、@提及我或邀请我至主题时，发送一封邮件给我"
-      email_private_messages: "当有人发消息给我时，发送一封邮件给我"
-      email_always: "即使我在论坛中活跃时也发送电子邮件提醒给我"
-=======
       include_tl0_in_digests: "摘要邮件中包含新用户的内容"
       email_in_reply_to: "邮件中包含回复你的内容节选"
       email_direct: "当有人引用和回复我的帖子、@我或邀请我至主题时，发送邮件提醒"
       email_private_messages: "有人发消息给我时邮件提醒"
       email_always: "即使我在论坛中活跃时也发送邮件提醒"
->>>>>>> f1bfc74e
       other_settings: "其它"
       categories_settings: "分类"
       new_topic_duration:
@@ -983,11 +949,7 @@
           units: "(# 小时数）"
           examples: '输入小时数（24）。'
     notifications:
-<<<<<<< HEAD
-      title: "使用@名字提及到你，回复你的帖子和主题、消息以及其他的通知消息"
-=======
       title: "使用@提到你，回复你的内容、消息以及其他的通知"
->>>>>>> f1bfc74e
       none: "现在无法载入通知"
       empty: "未发现通知"
       more: "历史通知"
