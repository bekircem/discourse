--- conflicted
+++ resolved
@@ -96,13 +96,8 @@
       inclusion: is not included in the list
       invalid: is invalid
       is_invalid: "seems unclear, is it a complete sentence?"
-<<<<<<< HEAD
-      contains_censored_words: "includes one or more of the censored words: %{censored_words}"
-      matches_censored_pattern: "matches the following censored Regex: %{censored_pattern}"
-=======
       contains_censored_words: "contains the following censored words: %{censored_words}"
       matches_censored_pattern: "contains the following words that matches the site's censored regexp: %{censored_words}"
->>>>>>> 8923e407
       less_than: must be less than %{count}
       less_than_or_equal_to: must be less than or equal to %{count}
       not_a_number: is not a number
