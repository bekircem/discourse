# encoding: utf-8
#
# Never edit this file. It will be overwritten when translations are pulled from Transifex.
#
# To work with us on translations, join this project:
# https://www.transifex.com/projects/p/discourse-org/

nb_NO:
  dates:
    short_date_no_year: "D. MMM"
    short_date: "D. MMM, YYYY"
    long_date: "D. MMMM, YYYY h:mma"
  datetime_formats: &datetime_formats
    formats:
      short: "%d-%m-%Y"
      short_no_year: "%B %-d"
      date_only: "%B %-d, %Y"
      long: "%B %-d, %Y, %l:%M%P"
  date:
    month_names: [null, januar, februar, mars, april, mai, juni, juli, august, september, oktober, november, desember]
    <<: *datetime_formats
  time:
    am: "am"
    pm: "pm"
    <<: *datetime_formats
  title: "Discourse"
  topics: "Emner"
  posts: "innlegg"
  loading: "Laster"
  powered_by_html: 'Drevet av <a href="http://www.discourse.org">Discourse</a>, best nyttet med JavaScript på'
  log_in: "Logg inn"
  purge_reason: "Automatisk slettet som som forlatt, uaktivert konto"
  disable_remote_images_download_reason: "Nedlasting av bilder ble deaktivert grunnet mangel på tilgjengelig diskplass."
  anonymous: "Anonym"
  remove_posts_deleted_by_author: "Slettet av forfatter"
  emails:
    incoming:
      default_subject: "Innkommende e-post fra %{email}"
      show_trimmed_content: "Vis beskjært innhold"
      errors:
        no_message_id_error: "Skjer når en e-post ikke har noen «Message-Id»-header."
        auto_generated_email_error: "Skjer når «Precedence»-headeren er satt til list, junk, bulk eller auto_reply eller når en annen header innholder auto-submitted, auto-replied eller auto-generated."
        no_body_detected_error: "Skjer når vi ikke kunne trekke ut meldingskroppen eller det ikke var noen vedlegg."
        inactive_user_error: "Skjer når senderen ikke er aktiv."
        blocked_user_error: "Skjer når avsenderen har blitt blokkert."
        bad_destination_address: "Skjer når ingen av adressene i To-, Cc- eller Bcc-feltene passer med en konfigurert innkommende e-postadresse."
        strangers_not_allowed_error: "Skjer når en bruker forsøket å opprette et nytt emne i en kategori som han eller hun ikke er medlem av."
        insufficient_trust_level_error: "Skjer når en bruker forsøket å opprette et nytt emne i en kategori som han eller hun ikke har tillitsnivå for."
        reply_user_not_matching_error: "Skjer når et innkommende svar kommer fra en annen e-postadresse enn varselet var sendt til."
        topic_not_found_error: "Skjer når et svar blir mottatt, men det tilhørene emnet er slettet."
        topic_closed_error: "Skjer når et svar blir mottatt, men det tilhørene emnet er stengt."
  errors: &errors
    format: '%{attribute} %{message}'
    messages:
      too_long_validation: "er begrenset til %{max} tegn; du brukte %{length}."
      invalid_boolean: "Ugyldig boolsk verdi."
      taken: "er allerede tatt"
      accepted: må bli godkjent
      blank: kan ikke være tom
      present: må være tom
      confirmation: "er ikke like %{attribute}"
      empty: kan ikke være tom
      equal_to: må være lik %{count}
      even: må være jevnt antall
      exclusion: er reservert
      greater_than: må være større enn %{count}
      greater_than_or_equal_to: må være lik eller større enn %{count}
      has_already_been_used: "har allerede blitt brukt"
      inclusion: er ikke inkludert i listen
      invalid: er ugyldig
      is_invalid: "virker uklart, er det en komplett setning?"
      less_than: må være mindre enn %{count}
      less_than_or_equal_to: må være lik eller mindre enn %{count}
      not_a_number: er ikke et nummer
      not_an_integer: må være ett heltall
      odd: må være oddetall
      record_invalid: 'Validering feilet: %{errors}'
      restrict_dependent_destroy:
        one: "Kunne ikke slette oppføringen, oppføringen %{record} er avhengig av denne"
        many: "Kunne ikke slette oppføringen, oppføringen %{record} er avhengig av denne"
      too_long:
        one: for lang tekst (maks 1 tegn)
        other: for lang tekst(maks %{count} tegn)
      too_short:
        one: for kort tekst (minimum 1 tegn)
        other: for kort tekst (minimum %{count} tegn)
      wrong_length:
        one: feil lengde på tekst (skal være 1 tegn)
        other: feil lengde på tekst (skal være %{count} tegn)
      other_than: "må være annet enn %{count}"
    template:
      body: 'Dette er problemene med de følgene feltene:'
      header:
        one: 1 feil forhindret lagring av %{model}
        other: '%{count} feil forhindret lagring av %{model}'
    embed:
      load_from_remote: "Det oppstod et problem med innlastingen av innlegget."
    site_settings:
      min_username_length_range: "Du kan ikke sette minimum høyere enn maksimum."
      max_username_length_range: "Du kan ikke sette maksimum under minimum."
      default_categories_already_selected: "Du kan ikke velge en annen kategori brukt i en annen liste."
  bulk_invite:
    file_should_be_csv: "Filen som lastes opp burde være i csv format."
    error: "Det skjedde en feil når filen ble lastet opp. Prøv igjen senere. "
  backup:
    operation_already_running: "En prosess kjører allerede. Kan ikke starte en ny jobb akkurat nå."
    backup_file_should_be_tar_gz: "Backup-filen må være en .tar.gz arkiveringsfil."
    not_enough_space_on_disk: "Det er ikke nok plass på disk til å laste opp denne backupen."
    invalid_filename: "Det sikkerhetskopierte filnavnet inneholder ugyldige tegn. Gyldige tegn er a-z 0-9 . - _."
  not_logged_in: "Du må være logget inn for å gjøre dette."
  not_found: "Den etterspurte URL eller ressurs ble ikke funnet"
  invalid_access: "Du har ingen tilgang til denne resurssen."
  read_only_mode_enabled: "Siden er i skrivebeskyttet modus. Alle interaksjoner er utilgjengelige."
  reading_time: "Lese tid"
  likes: "Likes"
  too_many_replies:
    one: "Vi beklager, men nye brukere er midlertidig begrenset til 1 svar i det samme emnet."
    other: "Vi beklager, men nye brukere er midlertidig begrenset til %{count} svar i det samme emnet."
  embed:
    start_discussion: "Start Diskusjon"
    continue: "Fortsett Diskusjon"
    error: "Feil ved innbygging"
    referer: "Referer:"
    mismatch: "Referer passet ikke med noen av de følgende vertsnavnene:"
    no_hosts: "Vertsnavn for innbygging."
    configure: "Sett opp innbygging"
    more_replies:
      one: "1 svar til"
      other: "%{count} svar til"
    loading: "Laster inn diskusjon..."
    permalink: "Permalink"
    imported_from: "Dette er en relatert diskusjon ved siden av det originale innlegget ved %{link}"
    in_reply_to: "▶ %{username}"
    replies:
      one: "1 svar"
      other: "%{count} svar"
  no_mentions_allowed: "Beklager, du kan ikke nevne andre brukere."
  too_many_mentions:
    one: "Beklager, du kan bare nevne en bruker i et innlegg. "
    other: "Beklager, du kan bare nevne %{count} brukere i et innlegg. "
  no_mentions_allowed_newuser: "Beklager, nye brukere kan ikke nevne andre brukere."
  no_images_allowed: "Beklager, nye brukere kan ikke legge til bilder i et innlegg."
  too_many_images:
    one: "Beklager, nye brukere kan bare legge til ett bilde i et innlegg."
    other: "Beklager, nye brukere kan bare legge til %{count} bilder i et innlegg."
  no_attachments_allowed: "Beklager, nye brukere kan ikke laste opp vedlegg til et innlegg."
  too_many_attachments:
    one: "Beklager, nye brukere kan bare laste opp ett vedlegg til et innlegg."
    other: "Beklager, nye brukere kan bare laste opp %{count} vedlegg til et innlegg."
  no_links_allowed: "Beklager, nye brukere kan ikke publisere innlegg med lenker."
  spamming_host: "Beklager, du kan ikke lenke til det domenet."
  user_is_suspended: "Utviste brukere kan ikke skrive innlegg."
  topic_not_found: "Noe gikk galt. Kanskje emnet har blitt lukket eller slettet samtidig som du har sett på det?"
  just_posted_that: "er for likt det du nylig publiserte."
  invalid_characters: "inneholder ugyldige tegn"
  next_page: "neste side →"
  prev_page: "← forrige side"
  page_num: "Side %{num}"
  home_title: "Hjem"
  topics_in_category: "Emner i '%{category}' kategorien"
  rss_posts_in_topic: "RSS feed av '%{topic}'"
  rss_topics_in_category: "RSS feed av emner i '%{category}' kategorien"
  author_wrote: "%{author} skrev:"
  num_posts: "Innlegg:"
  num_participants: "Deltakere:"
  read_full_topic: "Les hele emnet"
  private_message_abbrev: "Mld"
  rss_description:
    latest: "Siste emner"
    hot: "Populære emner"
    top: "Mest Populære Emner"
    posts: "Siste innlegg"
    private_posts: "Siste private meldinger"
    group_posts: "Siste innlegg fra %{group_name}"
    user_posts: "Siste innlegg av @%{username}"
    user_topics: "Siste emner av @%{username}"
    tag: "Emner merket med stikkord"
  too_late_to_edit: "Det innlegget ble laget for lenge siden. Det kan ikke lenger bli redigert eller slettet."
  excerpt_image: "bilde"
  queue:
    delete_reason: "Slettet via køen for innleggmoderering"
  groups:
    errors:
      member_already_exist: "'%{username}' er allerede medlem av denne gruppen."
    default_names:
      everyone: "alle"
      admins: "administratorer"
      moderators: "moderatorer"
      staff: "stab"
      trust_level_0: "tillitsnivå_0"
      trust_level_1: "tillitsnivå_1"
      trust_level_2: "tillitsnivå_2"
      trust_level_3: "tillitsnivå_3"
      trust_level_4: "tillitsnivå_4"
  education:
    until_posts:
      one: "1 innlegg"
      other: "%{count} innlegg"
    new-topic: |
      Velkommen til %{site_name}. **Takk for at du starter et nytt innlegg!**

      - Høres tittelen på innlegget interessant ut hvis du leser den høyt? Er den en god oppsummering?

      - Hvem vil være interessert i dette? Hvorfor har det noe å si? Hva slags respons er du ute etter?

      - Bruk relevante begrep i emnet så andre kan *finne* det. Velg en kategori for å gruppere emnet ditt med andre lignende emner.

      [Se retningslinjene for dette nettstedet](/guidelines) for mer informasjon. Denne meldingen vises kun for ditt/dine første %{education_posts_text}.
    new-reply: |
      Velkommen til %{site_name} &mdash; **takk for at du bidrar!**

      - Forbedrer innlegget ditt samtalen på noen måte?

      - Vær snill mot andre medlemmer.

      - Konstruktiv kritikk er velkommen, men husk å kritisere *idéer,* ikke mennesker.

      For mer informasjon [se retningslinjene våre](/guidelines). Dette panelet vil kun vises for ditt/dine første %{education_posts_text}.
    avatar: |
      ### Hva med et bilde til kontoen din?

      Du har opprettet noen innlegg og svar, men profilbildet ditt er ikke så unikt som du er -- det er bare en bokstav.

      Har du tenkt på å **[gå til brukerprofilen din](%{profile_path})** og laste opp et bilde som representerer deg?

      Det er enklere å følge diskusjoner og finne interessante personer i samtaler når alle har et unikt profilbilde!
    sequential_replies: |
      ### Vurder å svare til flere innlegg på samme tid

      I stedet for mange sekvensielle svar til et emne så kan du vurdere ett enkelt svar som inkluderer sitater fra tidligere innlegg og @navn referanser.

      Du kan redigere og legge til sitater i tidligere svar ved å markere tekst og velge <b>quote reply</b> knappen som dukker opp.

      Det er lettere for alle å lese emner som har færre og dypere svar enn mange små individuelle svar.
    dominating_topic: |
      ### La andre delta i diskusjonen

      Dette emnet er tydeligvis viktig for deg &ndash; du har skrevet mer enn %{percent}% av svarene her.

      Er du sikker du gir nok tid til andre å dele sine innspill også?
    too_many_replies: |
      ### Du har nådd maksimalt antallet mulige svar for dette emnet

      Vi beklager, men nye brukere er midlertidig begrenset til %{newuser_max_replies_per_topic} svar per emne.

      Fremfor å legge inn nok et svar kan du vurdere å redigere dine tidligere svar eller delta i andre diskusjoner.
    reviving_old_topic: |
      ### Gjenoppliv dette emnet?

      Det siste innlegget er nå mer enn %{days} dager gammelt. Svaret ditt vil bumpe emnet opp til toppen av listen og vil varsle alle som tidligere har vært involvert i samtalen.

      Er du sikker du vil fortsette denne gamle samtalen?
  activerecord:
    attributes:
      category:
        name: "Kategorinavn"
      topic:
        title: 'Tittel'
        featured_link: 'Framhevet lenke'
      post:
        raw: "Body"
      user_profile:
        bio_raw: "Om meg"
    errors:
      models:
        topic:
          attributes:
            base:
              warning_requires_pm: "Du kan bare legge ved advarsel til private meldinger."
              too_many_users: "Du kan bare sende advarsel til en bruker om gangen."
              cant_send_pm: "Beklager, du kan ikke sende en privat melding til den brukeren."
              no_user_selected: "Du må velge en gyldig bruker. "
            featured_link:
              invalid: "er ugyldig. Nettadressen bør inneholde http:// eller https://"
        user:
          attributes:
            password:
              common: "er et av de 10000 mest vanlige passordene. Venligst benytt et mer sikkert passord."
              same_as_username: "er det somme som brukernavnet ditt. Benytt et sikrere passord."
              same_as_email: "er det samme som din e-mail. Benytt et sikrere passord."
<<<<<<< HEAD
=======
              same_as_current: "er det samme som nåværende passord."
>>>>>>> 8923e407
            ip_address:
              signup_not_allowed: "Registrering er ikke tillatt fra denne kontoen."
        color_scheme_color:
          attributes:
            hex:
              invalid: "er ikke en gyldig farge"
        post_reply:
          base:
            different_topic: "Innlegg og svar må tilhøre samme kategori."
        web_hook:
          attributes:
            payload_url:
              invalid: "URL-adresse er ikke gyldig. Adressen skal starte med http:// eller https:// og ingen blanke tegn er tillatt."
      <<: *errors
  user_profile:
    no_info_me: "<div class='missing-profile'>Om meg-feltet på din profil er for øyeblikket blankt, <a href='/users/%{username_lower}/preferences/about-me'>ønsker du å fylle det ut?</a></div>"
    no_info_other: "<div class='missing-profile'>%{name} har ikke skrevet noe i Om meg-feltet på sin profil ennå</div>"
  vip_category_name: "Salong"
  vip_category_description: "En kategori tilgjengelig for brukere på tillitsnivå 3 og høyere."
  meta_category_name: "Tilbakemeldinger"
  meta_category_description: "Diskusjon om dette nettstedet, hvordan det er organisert, hvordan det fungerer og hvordan vi kan forbedre det."
  staff_category_name: "Stab"
  staff_category_description: "Privat kategori for diskusjoner blant staben. Emner er kun synlige for administratorer og moderatorer."
  assets_topic_body: "Dette er et permanent emne, synlig bare for staben, for å lagre bilder of filer brukt i designet på siden. Ikke slett det!\n\n\nHvordan legge til nye filer:\n\n\n1. Svar på dette emnet.\n2. Last opp alle bilder du vil bruke, som logoer, favicons osv. (Bare dra bildene inn i skrivefeltet, eller bruk knappen for opplasting.)\n3. Send ditt svar.\n4. Høyrklikk bildene i din nye post for å få lenken til de opplastede bildene, eller klikk på redigeringsikonet for å kopiere lenkene fra skrivefeltet.\n5. Lim disse lenkene inn i [basic settings](/admin/site_settings/category/required).\n\n\nHvis du trenger å tillate andre filtyper, rediger `authorized_extensions` i [file settings](/admin/site_settings/category/files)."
  discourse_welcome_topic:
    title: "Velkommen til Discourse"
  lounge_welcome:
    title: "Velkommen til salongen"
    body: |2

      Gratulerer! :confetti_ball:

      Hvis du kan se dette emnet har du nylig blitt promotert til **trofast** (tillitsnivå 3).

      Du kan nå &hellip;

      * Redigere tittelen på alle emner
      * Endre kategorien på alle emner
      * Få lenkene dine fulgt opp ([automatisk nofollow](http://en.wikipedia.org/wiki/Nofollow) er fjernet)
      * Tilgang til en privat salong-kategori som bare er synlig for brukere på tillitsnivå 3 eller høyere.
      * All søppelpost du flagger vil bli gjemt umiddelbart.

      Her er den [oppdaterte listen over andre "trofaste"](/badges/3/regular). Si gjerne hei!

      Takk for at du er en aktiv del av fellesskapet vårt.

      (For mer informasjon om tillitsnivå, [see dette emnet][trust]. Merk deg at bare medlemmer som fortsetter å oppfylle kravene over tid vil forbli *trofaste*.)

      [trust]: https://meta.discourse.org/t/what-do-user-trust-levels-do/4924
  category:
    topic_prefix: "Om kategorien %{category} "
    replace_paragraph: "(Erstatt dette første avsnittet med en kort beskrivelse av den nye kategorien din. Denne teksten vil vises i oversikten over kategorier, så prøv å holde den under 200 ord. **Inntil du endrer denne beskrivelsen eller oppretter emner, vil denne kategorien ikke vises på kategorier-siden.**)"
    post_template: "%{replace_paragraph}\n\nBruk de følgende avsnittene for en lengre beskrivelse, eller for å beskrive retningslinjer eller regler for kategorien:\n\n- Hvorfor skal folk bruke denne kategorien? Hva er den ment for?\n\n- På hvilken måte skiller den seg fra de andre kategoriene vi allerede har?\n\n- Hva skal emner i denne kategorien generelt sett inneholde?\n\n- Trenger vi denne kategorien? Kan vi slå den sammen med en annen kategori eller underkategori?\n"
    errors:
      uncategorized_parent: "Ukategorisert kan ikke ha en foreldrekategori"
      self_parent: "En underkategori kan ikke være underlagt seg selv"
      depth: "En underkategori kan ikke underlegges en annen underkategori"
    cannot_delete:
      uncategorized: "Kan ikke slette Ukategorisert"
      has_subcategories: "Kan ikke slette denne kategorien fordi den har underkategorier."
      topic_exists:
        one: "Kan ikke slette denne kategorien fordi den har 1 emne. Eldste emne er %{topic_link}."
        other: "Kan ikke slette denne kategorien fordi den har %{count} emner. Eldste emne er %{topic_link}."
      topic_exists_no_oldest: "Kan ikke slette denne kategorien fordi emneantallet er %{count}."
    uncategorized_description: "Emner som ikke trenger en kategori eller som ikke passer i noen av de eksisterende."
  trust_levels:
    newuser:
      title: "ny bruker"
    basic:
      title: " bruker"
    member:
      title: "medlem"
    regular:
      title: "trofast"
    leader:
      title: "leder"
  rate_limiter:
    too_many_requests: "Vi har en daglig begrensning for hvor mange ganger den handlingen kan utføres. Venligst vent %{time_left} før du prøver igjen."
    by_type:
      first_day_replies_per_day: "Du har nådd det maksimale antall svar en ny bruker kan publisere på sin første dag. Vær så snill og vent %{time_left} før du prøver igjen."
      first_day_topics_per_day: "Du har nådd det maksimale antall emner en ny bruker kan publisere på sin første dag. Vær så snill og vent %{time_left} før du prøver igjen."
      topics_per_day: "Du har oppnådd høyest antall innlegg for i dag. Vær så snill og vent %{time_left} før du prøver igjen."
    hours:
      one: "1 time"
      other: "%{count} timer"
    minutes:
      one: "1 minutt"
      other: "%{count} minutter"
    seconds:
      one: "1 sekund"
      other: "%{count} sekunder"
  datetime:
    distance_in_words:
      half_a_minute: "< 1m"
      less_than_x_seconds:
        one: "< 1s"
        other: "< %{count}s"
      x_seconds:
        one: "1s"
        other: "%{count}s"
      less_than_x_minutes:
        one: "< 1m"
        other: "< %{count}m"
      x_minutes:
        one: "1m"
        other: "%{count}m"
      about_x_hours:
        one: "1h"
        other: "%{count}h"
      x_days:
        one: "1d"
        other: "%{count}d"
      about_x_months:
        one: "1mnd"
        other: "%{count}mnd"
      x_months:
        one: "1mnd"
        other: "%{count}mnd"
      about_x_years:
        one: "1å"
        other: "%{count}å"
      over_x_years:
        one: "> 1år"
        other: "> %{count}y"
      almost_x_years:
        one: "1år"
        other: "%{count}år"
    distance_in_words_verbose:
      half_a_minute: "Nå nettopp"
      less_than_x_seconds:
        one: "nå nettopp"
        other: "nå nettopp"
      x_seconds:
        one: "1 sekund siden"
        other: "%{count} sekunder siden"
      less_than_x_minutes:
        one: "mindre enn 1 minutt siden"
        other: "mindre enn %{count} minutter siden"
      x_minutes:
        one: "1 minutt siden"
        other: "%{count} minutter siden"
      about_x_hours:
        one: "1 time siden"
        other: "%{count} timer siden"
      x_days:
        one: "1 dag siden"
        other: "%{count} dager siden"
      about_x_months:
        one: "ca 1 måned siden"
        other: "ca %{count} måneder siden"
      x_months:
        one: "1 måned siden"
        other: "%{count} måneder siden"
      about_x_years:
        one: "omtrent 1 år siden"
        other: "omtrent %{count} år siden"
      over_x_years:
        one: "over et år siden"
        other: "over  %{count} år siden"
      almost_x_years:
        one: "nesten 1 år siden"
        other: "nesten %{count} år siden"
  password_reset:
    no_token: "Beklager, den lenken for å endre passord er for gammel. Velg logg inn-knappen bruk 'Jeg glemte passordet mitt' for å motta en ny lenke."
    choose_new: "Venligst velg et nytt passord"
    choose: "Venligst velg et passord"
    update: 'Oppdater passord'
    save: 'Sett passord'
    title: 'Tilbakestill passord'
    success: "Du har endret passordet og er nå logget inn."
    success_unapproved: "Du har endret ditt passord."
    continue: "Fortsett til %{site_name}"
  change_email:
    confirmed: "E-postaddressen din er blitt oppdatert."
    please_continue: "Fortsett til %{site_name}"
    error: "Det oppsto en feil ved endring av din e-postadresse. Kanskje addressen allerede er i bruk?"
    authorizing_old:
      title: "Takk for at du bekreftet din nåværende e-postadresse"
      description: "Vi sender deg en e-post til din nye adresse for bekreftelse."
  activation:
    already_done: "Beklager, denne bekreftelseslenken er ikke lenger gyldig. Kanskje er kontoen din allerede aktivert?"
    please_continue: "Din nye konto er registrert; du vil bli videresendt til hjemmesiden. "
    continue_button: "Fortsett til %{site_name}"
    welcome_to: "Velkommen til %{site_name}!"
    approval_required: "En moderator må manuelt godkjenne kontoen din før du får tilgang til forumet. Du vil motta en e-post når kontoen din er godkjent!"
  post_action_types:
    off_topic:
      title: 'Urelatert'
      description: 'Dette innlegget er ikke relevant til den aktuelle emne som definert av tittelen og første innlegget, og burde sannsynligvis flyttes et annet sted. '
      long_form: 'markerte dette som urelevant'
    spam:
      title: 'Spam'
      description: 'Dette innlegget er reklame. Det er ikke nyttig eller relevant til emnet men av promoterende karakter.'
      long_form: 'markerte dette som spam'
      email_title: '"%{title}" ble rapportert som spam'
      email_body: "%{link}\n\n%{message}"
    inappropriate:
      title: 'Upassende'
      description: 'Dette innlegget har innhold som for en fornuftig person vil kunne være fornærmende, nedverdigende eller brudd på <a href="/guidelines">retningslinjene til denne gemenskapen</a>.'
      long_form: 'markerte dette som upassende'
    notify_user:
      title: 'Send en melding til @{{username}}'
      long_form: 'sendt melding til bruker'
      email_title: 'Ditt innlegg i "%{title}"'
      email_body: "%{link}\n\n%{message}"
    notify_moderators:
      title: "Noe annet"
      email_body: "%{link}\n\n%{message}"
    bookmark:
      title: 'Bokmerke'
      description: 'Bokmerk dette innlegget'
      long_form: 'bokmerket dette innlegget'
    like:
      title: 'Lik'
      description: 'Liker dette innlegget'
      long_form: 'likte dette'
    vote:
      title: 'Stem'
      description: 'Stem på dette innlegget'
      long_form: 'stemte for dette innlegget'
  user_activity:
    no_bookmarks:
      others: "Ingen bokmerker."
    no_likes_given:
      self: "Du har ikke likt noen innlegg."
      others: "Ingen likte innlegg. "
  topic_flag_types:
    spam:
      title: 'Spam'
      description: 'Dette innlegget er reklame. Det er ikke nyttig eller relevant til emnet, men av promoterende karakter.'
      long_form: 'rapporterte dette som spam'
    inappropriate:
      title: 'Upassende'
      description: 'Dette innlegget har innhold som en fornuftig person vil anslå å være fornærmende, nedverdigende eller brudd på <a href="/guidelines">retningslinjene til denne gemenskapen</a>.'
      long_form: 'markerte dette som upassende'
    notify_moderators:
      title: "Noe annet"
      long_form: 'Markert for mederering'
      email_title: 'Emne "%{title}" krever moderator oppmerksomhet'
      email_body: "%{link}\n\n%{message}"
  flagging:
    you_must_edit: '<p>Innlegget ditt har blitt rapportert av nettsamfunnet. <a href="/my/messages">Sjekk meldingene dine</a>.</p>'
    user_must_edit: '<p>Dette innlegget ble rapportert av gemenskapen og er midlertidig skjult.</p>'
  archetypes:
    regular:
      title: "Vanlig emne"
    banner:
      title: "Banneremne"
      message:
        make: "Dette emnet er nå en banner. Det vil vises på toppen av hver side til brukeren lukker det."
        remove: "Dette emnet er ikke lenger en banner. Det vil ikke lenger vises på toppen av hver side."
  unsubscribe:
    stop_watching_topic: "Slutt å følge dette emnet, %{link}"
    mute_topic: "Demp alle varslene for dette emnet, %{link}"
    unwatch_category: "Slutt å følge alle emner i %{category}"
    mailing_list_mode: "Slå av e-postlistemodus"
    disable_digest_emails: "Slutt å sende meg oppsummerings-eposter"
    log_out: "Logg ut"
  user_api_key:
    read: "les"
    read_write: "les/skriv"
    scopes:
      message_bus: "Sanntidsoppdateringer"
      read: "Les alt"
      write: "Skriv alt"
  reports:
    visits:
      title: "Brukerbesøk"
      xaxis: "Dag"
      yaxis: "Antall besøk"
    signups:
      title: "nye brukere"
      xaxis: "Dag"
      yaxis: "Antall nye brukere"
    profile_views:
      title: "Visninger av brukerprofil"
      xaxis: "Dag"
      yaxis: "Antallet brukerprofiler vist"
    topics:
      title: "Emner"
      xaxis: "Dag"
      yaxis: "Antall nye emner"
    posts:
      title: "Innlegg"
      xaxis: "Dag"
      yaxis: "Antall nye innlegg"
    likes:
      title: "Likes"
      xaxis: "Dag"
      yaxis: "Antall nye likes"
    flags:
      title: "Flagg"
      xaxis: "Dag"
      yaxis: "Antall flagg"
    bookmarks:
      title: "Bokmerker"
      xaxis: "Dag"
      yaxis: "Antall nye bokmerker"
    starred:
      title: "Favorisert"
      xaxis: "Dag"
      yaxis: "Antall nye favoriserte emner"
    users_by_trust_level:
      title: "Brukere per tillitsnivå"
      xaxis: "Tillitsnivå"
      yaxis: "Antall brukere"
    emails:
      title: "Emailer sendt"
      xaxis: "Dag"
      yaxis: "Antall emailer"
    user_to_user_private_messages:
      title: "Bruker-til-Bruker"
      xaxis: "Dag"
      yaxis: "Antall meldinger"
    system_private_messages:
      title: "System"
      xaxis: "Dag"
      yaxis: "Antall meldinger"
    moderator_warning_private_messages:
      title: "Moderator Varsling"
      xaxis: "Dag"
      yaxis: "Antall meldinger"
    notify_moderators_private_messages:
      title: "Varsle moderator"
      xaxis: "Dag"
      yaxis: "Antall meldinger"
    notify_user_private_messages:
      title: "Varsle bruker"
      xaxis: "Dag"
      yaxis: "Antall meldinger"
    top_referrers:
      title: "Topp-henvisere"
      xaxis: "Bruker"
      num_clicks: "Klikk"
      num_topics: "Emner"
    top_traffic_sources:
      title: "Topp trafikk-kilder"
      xaxis: "Domene"
      num_clicks: "Klikk"
      num_topics: "Emner"
      num_users: "Brukere"
    top_referred_topics:
      title: "Topp henviste emner"
      xaxis: "Emne"
      num_clicks: "Klikk"
    page_view_anon_reqs:
      title: "Anonym"
      xaxis: "Dag"
      yaxis: "Anonyme sidevisninger"
    page_view_logged_in_reqs:
      title: "Innlogget"
      xaxis: "Dag"
      yaxis: "Innloggede sidevisninger"
    page_view_crawler_reqs:
      title: "Web crawlere"
      xaxis: "Dag"
    page_view_total_reqs:
      title: "Totalt"
      xaxis: "Dag"
      yaxis: "Totalt antall sidevisninger"
    page_view_logged_in_mobile_reqs:
      title: "Innloggede sidevisninger"
      xaxis: "Dag"
      yaxis: "Innloggede sidevisninger fra mobil"
    page_view_anon_mobile_reqs:
      xaxis: "Dag"
    http_background_reqs:
      title: "Bakgrunn"
      xaxis: "Dag"
      yaxis: "Forespørsler brukt for direkte-oppdateringer og -overvåkning"
    http_2xx_reqs:
      title: "Status 2xx (OK)"
      xaxis: "Dag"
      yaxis: "Suksessfulle forespørsler (status 2xx)"
    http_3xx_reqs:
      title: "HTTP 3xx (Redirect)"
      xaxis: "Dag"
      yaxis: "Redirect requests (Status 3xx)"
    http_4xx_reqs:
      title: "HTTP 4xx (Klient feil)"
      xaxis: "Dag"
      yaxis: "Klient feil (status 4xx)"
    http_5xx_reqs:
      title: "HTTP 5xx (server feil)"
      xaxis: "Dag"
      yaxis: "Server feil (status 5xx)"
    http_total_reqs:
      title: "Total"
      xaxis: "Dag"
      yaxis: "Totalt forespørsler"
    time_to_first_response:
      title: "Tid før første respons"
      xaxis: "Dag"
      yaxis: "Gjennomsnittlig tid (timer)"
    topics_with_no_response:
      title: "Emner uten svar"
      xaxis: "Dag"
      yaxis: "Totalt"
    mobile_visits:
      title: "Brukerbesøk"
      xaxis: "Dag"
      yaxis: "Antall besøk"
  dashboard:
    rails_env_warning: "Serveren din kjører i %{env] modus."
    host_names_warning: "Din config/database.yml-fil bruker forvalgt lokalvert-vertsnavn. Oppdater det til å bruke din sides vertsnavn."
    memory_warning: 'Serveren din kjører med mindre enn 1 GB med minne. Minst 1 GB RAM er anbefalt.'
  site_settings:
    censored_words: "Ord som automatisk vil bli erstattet med &#9632;&#9632;&#9632;&#9632;"
    delete_old_hidden_posts: "Slett automatisk skjulte innlegg som har vært skjult i mer enn 30 dager."
    default_locale: "Standard språk for denne instansen av Discourse (ISO 639-1 Kode)"
    allow_user_locale: "Tillat brukere å velge eget språk"
    min_post_length: "Minimum tillatt lengde for innlegg i tegn"
    min_first_post_length: "Minimum tillatt lengde på for teksten i første innlegg"
    min_private_message_post_length: "Minste tillatte innleggslengde for meldinger i antall tegn"
    max_post_length: "Maksimum tillatt lengde for innlegg i tegn"
    min_topic_title_length: "Minimum tillatt lengde for tittel i tegn"
    max_topic_title_length: "Maksimum tillatt lengde for innlegg i tegn"
    min_private_message_title_length: "Minste antall tegn tillatt til bruk for tittellengde i meldinger"
    min_search_term_length: "Minimum lengde på søkeord i tegn"
    allow_duplicate_topic_titles: "Tillat flere emner med identisk tittel."
    unique_posts_mins: "Hvor mange minutter før en bruker kan lage et innlegg med det samme innholdet igjen"
    educate_until_posts: "Når bruker begynner å skrive på de første (n) innleggene, vis pop-up med opplæringspanelet for nye brukere i editoren."
    title: "Navnet på denne siden, slik du vil ha det i title-taggen."
    site_description: "Beskriv siden med en setning, vil brukes i description-taggen."
    contact_email: "Epost til ansvarlig kontakt for denne siden. Brukes til kritiske påminninger som uhåndterte flagg og som kontakt-adresse på /about-siden."
    contact_url: "Kontakt URL for siden. Brukes på /about siden."
    queue_jobs: "KUN FOR UTVIKLERE! ADVARSEL! Jobber køes som forvalg i Sidekiq. Hvis det slås av vil siden ikke fungere. "
    crawl_images: "Hent bilder fra ekstern URL for å sette inn korrekt høyde og bredde."
    download_remote_images_to_local: "Konverter eksterne bilder ved å laste de ned lokalt, dette forhindrer ødelagte bilder."
    download_remote_images_threshold: "Minimum ledig diskplass for å kunne laste ned eksterne bilder (i prosent)"
    disabled_image_download_domains: "Eksterne bilder vil aldri bli lastet ned fra disse domenene (pipe-separert liste)."
    editing_grace_period: "(n) sekunder etter publisering vil redigering ikke opprette en ny versjon i redigeringsloggen."
    post_edit_time_limit: "Forfattere kan redigere eller slette innleggene sine (n) minutter etter opprettelse. Sett 0 for uendelig."
    edit_history_visible_to_public: "Alle kan se tidligere versjoner av et redigert innlegg. Hvis det er slått av kan kun staben se det."
    delete_removed_posts_after: "Innlegg som blir fjernet av forfatter blir automatisk slettet etter (n) timer. Sett til 0 og innleggene blir slettet øyeblikkelig."
    max_image_width: "Maksimal thumbnail bredde for bilder i et innlegg"
    max_image_height: "Maksimal thumbnail høyde for bilder i et innlegg"
    post_excerpt_maxlength: "Maksimal lengde på utdrag eller oppsummering av innlegg."
    apple_touch_icon_url: "Ikon brukt på Apple touch enheter. Anbefalt størrelse er 144px x 144px."
    summary_max_results: "Maksimalt antall innlegg som returneres av 'Oppsummer dette emnet'"
    allow_moderators_to_create_categories: "Tillat moderatorer å opprette nye kategorier"
    topics_per_period_in_top_summary: "Antall topp-emner vises som forvalg i oppsummeringen av topp-emner."
    show_email_on_profile: "Vis brukerens e-postadresse i profilen (kun synlig for brukeren selv og forumstaben)"
    email_token_valid_hours: "Glemt passord / aktiver konto tokens er gyldig for (n) timer."
    enable_badges: "Aktiver badge system"
    log_out_strict: "Ved utlogging, logg ut av ALLE enheter som er pålogget"
    invite_expiry_days: "Hvor lenge en bruker invitasjons nøkkel er gyldig i dager"
    min_username_length: "Minste antall tegn tillatt for brukernavn."
    max_username_length: "Største antall tegn tillatt for brukernavn."
    min_password_length: "Minimums passordslengde."
    min_admin_password_length: "Minimums passordslengde for administrator."
    rate_limit_create_post: "Etter et innlegg må ny brukere vente (n) sekunder før de kan skrive et nytt"
    rate_limit_new_user_create_post: "Etter et innlegg må ny brukere vente (n) sekunder før de kan skrive et nytt"
    max_likes_per_day: "Maximum antall liker per bruker per dag"
    newuser_max_links: "Hvor mange linker en ny bruker kan legge til i et innlegg."
    newuser_max_images: "Hvor mange bilder en ny bruker kan legge til i et innlegg."
    title_prettify: "Unngå vanlige skrivefeil i titler, sånn som store bokstaver, liten bokstav først, mange !, ? og punktum på slutten, osv."
    faq_url: "Hvis du har O-S-S på et annet nettsted du gjerne vil bruke, skriv inn nettadressen her."
    tos_url: "Dersom du har et bruksvilkår-dokument et annet sted som du vil bruke, skriv inn den fullstendige URL-en her."
    privacy_policy_url: "Dersom du har en personvernerklæring et annet sted som du vil bruke, skriv inn den fullstendige URL-en her."
    delete_user_max_post_age: "Ikke tillatt å slette brukere hvor deres første innlegg er mer enn (x) dager gamle."
    email_editable: "Tillat brukere å endre deres email etter at de har registrert seg."
    digest_topics: "Maksimalt antall populære emner å vise i oppsummerings-e-posten."
    digest_posts: "Maksimalt antall populære innlegg å vise i oppsummerings-e-posten."
    digest_other_topics: "Maksimalt antall emner å vise i delen 'Nytt i emner og kategorier du følger' i oppsummerings-e-posten."
    digest_min_excerpt_length: "Minimal lengde på utdrag av innlegg i e-post-oppsummeringen, i antall tegn."
    delete_digest_email_after_days: "Utelat oppsummerings-eposter for brukere ikke sett på nettstedet siden mer enn (n) dager."
    digest_suppress_categories: "Utelat disse kategoriene i oppsummerings-eposter"
    disable_digest_emails: "Deaktivér oppsummerings-eposter for alle brukere."
    allow_profile_backgrounds: "Gi brukere mulighet til å laste opp profilbakgrunner."
    enable_mobile_theme: "Mobilenheter bruker et mobilvennlig drakt, med muligheten til å gå til den fulle siden. Deaktiver dette hvis du ønsker å bruke et tilpasset stilark."
    dominating_topic_minimum_percent: "Hvor mange innlegg en bruker kan lage innenfor en topic før de blir påminnet om dominering av en topic."
    automatically_unpin_topics: "Automatisk fjern feste for emner når brukeren når bunnen."
    embed_post_limit: "Maksimalt antall innlegg som skal bygges inn."
    embed_username_required: "Brukernavn kreves for opprettelse av emne."
    enable_emoji: "Aktiver emoji."
    emoji_set: "Hvordan vil du ha din emoji?"
    default_email_digest_frequency: "Forvalgt innstilling for hvor ofte brukere mottar oppsummerings-e-poster"
    default_include_tl0_in_digests: "La det være forvalgt innstilling å inkludere innlegg fra nye brukere i oppsummerings-e-poster. Brukere kan endre dette i innstillingene sine."
    default_email_mailing_list_mode_frequency: "Brukere som slår på e-postlistemodus, vil motta e-poster så ofte som forvalg"
    disable_mailing_list_mode: "Forby brukere å slå på e-postlistemodus"
    default_email_previous_replies: "Inkludér tidligere svar i e-poster som forvalg."
    default_topics_automatic_unpin: "Automatisk fjern feste for emner når brukeren når bunnen som forvalg."
    default_categories_watching: "Liste med kategorier som følges som forvalg"
    default_categories_tracking: "Liste med kategorier som overvåkes som forvalg"
    default_categories_muted: "Liste med kategorier som blir dempet som forvalg"
    default_categories_watching_first_post: "Liste med kategorier hvor det første innlegget i hvert nye emne følges som forvalg."
    remove_muted_tags_from_latest: "Ikke vis emner med dempede stikkord i listen med siste emner."
    company_short_name: "Firmanavn (kort)"
    company_full_name: "Firmanavn (hele)"
    company_domain: "Firmadomene"
    errors:
      invalid_email: "Ugyldig e-mail adresse"
      invalid_username: "Ingen bruker med det brukernavnet."
      invalid_integer_min_max: "Verdien må være mellom %{min} og %{max}."
      invalid_string: "Ugyldig verdi"
      invalid_string_min: "Må være minst %{min} tegn."
      invalid_string_max: "Må ikke være mer enn %{max} tegn."
  search:
    types:
      category: 'Kategorier'
      topic: 'Resultater'
      user: 'Brukere'
  most_posts: "Flest innlegg"
  most_recent_poster: "Ferskeste innlegg av"
  redirected_to_top_reasons:
    new_user: "Velkommen til vårt forum! Dette er de mest populære emnene for tiden. "
    not_seen_in_a_month: "Velkommen tilbake! Nå har ikke vi sett deg på en stund. Dette er de mest populære emnene for tiden."
  change_owner:
    deleted_user: "en slettet bruker"
  topic_statuses:
    archived_enabled: "Dette emnet er nå arkivert. Det er fryst og kan ikke bli endret på noen måte. "
    archived_disabled: "Dette emnet er ikke lenger arkivert. Det er ikke lenger fryst, og kan endres."
    closed_enabled: "Dette emnet er nå lukket. Emnet kan ikke lenger svares på. "
    closed_disabled: "Dette emnet er nå åpent. Emnet kan svares på. "
    autoclosed_enabled_days:
      one: "Dette emnet ble automatisk lukket etter 1 dag. Emnet kan ikke lenger svares på. "
      other: "Dette emnet ble automatisk lukket etter %{count} dager. Emnet kan ikke lenger svares på. "
    autoclosed_enabled_hours:
      one: "Dette emnet ble automatisk lukket etter 1 time. Emnet kan ikke lenger svares på. "
      other: "Dette emnet ble automatisk lukket etter %{count} timer. Emnet kan ikke lenger svares på. "
    autoclosed_enabled_minutes:
      one: "Dette emnet ble automatisk lukket etter 1 minutt. Emnet kan ikke lenger svares på. "
      other: "Dette emnet ble automatisk lukket etter %{count} minutter. Emnet kan ikke lenger svares på. "
    autoclosed_enabled_lastpost_days:
      one: "Dette emnet ble automatisk lukket 1 dag etter siste innlegg. Emnet kan ikke lenger svares på. "
      other: "Dette emnet ble automatisk lukket %{count} dager etter siste innlegg. Emnet kan ikke lenger svares på. "
    autoclosed_enabled_lastpost_hours:
      one: "Dette emnet ble automatisk lukket 1 time etter siste innlegg. Emnet kan ikke lenger svares på. "
      other: "Dette emnet ble automatisk lukket %{count} timer etter siste innlegg. Emnet kan ikke lenger svares på. "
    autoclosed_enabled_lastpost_minutes:
      one: "Dette emnet ble automatisk lukket 1 minutt etter siste innlegg. Emnet kan ikke lenger svares på. "
      other: "Dette emnet ble automatisk lukket %{count} minutter etter siste innlegg. Emnet kan ikke lenger svares på. "
    autoclosed_disabled: "Dette emnet er nå åpent. Emnet kan svares på. "
    autoclosed_disabled_lastpost: "Dette emnet er åpnet. Nye svar er tillatt."
    pinned_enabled: "Dette emnet er nå festet. Det vil vises i toppen av sin kategori inntil festet fjernes av en administrator eller av enkeltbrukere for seg selv."
    pinned_disabled: "Dette emnet er ikke lenger festet. Det vil ikke lenger vises i toppen av sin kategori."
    pinned_globally_enabled: "Dette emnet er nå festet globalt. Det vil vises i toppen av sin kategori og alle emne lister inntil festet fjernes for alle av staben, eller for enkelte brukere av dem selv."
    pinned_globally_disabled: "Dette emnet er ikke lenger festet. Det vil ikke lenger vises i toppen av sin kategori."
    visible_enabled: "Dette emnet er nå listet. Det vil vises i emne listene. "
    visible_disabled: "Dette ement er ikke lenger listet. Det vil ikke lenger bli vist i noen av emnelistene. Den eneste måten å få tilgang til dette emnet er via en direkte link. "
  login:
    incorrect_username_email_or_password: "Feil brukernavn, email eller passord"
    wait_approval: "Takk for at du registrerte deg. Vi vil varsle deg når din konto er blitt godkjent."
    active: "Kontoen din har blitt godkjent og er klar for bruk."
    activate_email: "<p>Nesten ferdig! Vi har sendt en e-post til <b>%{email}</b>. Følg lenken i e-posten for å aktivere kontoen din.</p><p>Hvis den ikke dukker opp, sjekk søppepostmappen din eller logg inn på nytt for utsending av ny e-post.</p>"
    not_available: "Ikke mulig. Prøv %{suggestion}?"
    something_already_taken: "Noe gikk galt, kanskje brukernavn eller email er allerede i bruk? Prøv 'glemt passord' linken."
    omniauth_error_unknown: "Noe gikk galt under innloggingsprosessen, prøv igjen."
    new_registrations_disabled: "Nye kontoregistreringer tillates ikke per nå."
    password_too_long: "Passord er begrenset til 200 tegn."
    reserved_username: "Det brukernavnet tillates ikke."
    missing_user_field: "Du har ikke fylt ut alle brukerfeltene."
    already_logged_in: "Oisann, ser ut som du prøver å akseptere en invitasjon for en en annen bruker. Hvis du ikke er %{current_user}, logg ut og prøv igjen."
  user:
    no_accounts_associated: "Ingen tilknyttede kontoer"
    username:
      short: "må være på minst %{min} tegn"
      long: "kan ikke være mer enn %{max} tegn"
      unique: "må være unik"
      blank: "Må være til stede"
    email:
      blocked: "er ikke tillatt."
    ip_address:
      blocked: "Nye registreringer er ikke tillatt fra IP-adressen din."
      max_new_accounts_per_registration_ip: "Nye registreringer er ikke tillatt fra IP-adressen din (maksimalt antall nådd). Ta kontakt med et medlem av staben."
  new_version_mailer_with_notes:
    subject_template: "[%{site_name}]-oppdatering tilgjengelig"
  flags_dispositions:
    agreed: "Takk for at du sier ifra. Vi er enig at det er et problem her og vi ser på saken."
    disagreed: "Takk for at du sier ifra. Vi skal se på det. "
    deferred: "Takk for at du sier ifra. Vi ser på saken. "
    deferred_and_deleted: "Takk for at du sier ifra. Vi har fjernet innlegget. "
  system_messages:
    welcome_user:
      subject_template: "Velkommen til %{site_name}!"
    welcome_invite:
      subject_template: "Velkommen til %{site_name}!"
    backup_failed:
      subject_template: "Sikkerhetskopiering mislyktes"
    restore_failed:
      subject_template: "Gjenoppretting mislyktes"
    too_many_spam_flags:
      subject_template: "Ny konto på vent"
    too_many_tl3_flags:
      subject_template: "Ny konto på vent"
    unblocked:
      subject_template: "Kontoen er ikke lenger på vent"
  unsubscribe_mailing_list: |
    Du mottar dette fordi du har slått på e-postlistemodus.

    For å melde deg av disse e-postene [klikk her](%{unsubscribe_url}).
  user_notifications:
    previous_discussion: "Tidligere svar"
    digest:
      why: "Dette har skjedd på %{site_link} siden ditt forrige besøk %{last_seen_at}"
      since_last_visit: "Siden siste besøk"
      new_topics: "Nye emner"
      unread_messages: "Uleste meldinger"
      unread_notifications: "Uleste varslinger."
      new_posts: "Nye innlegg"
      new_users: "Nye brukere"
      popular_topics: "Populære emner"
      follow_topic: "Følg dette emnet"
      join_the_discussion: "Les mer"
      popular_posts: "Populære innlegg"
      from_topic_label: "Fra"
      more_new: "Nytt for deg"
      subject_template: "[%{site_name}] Oppsummering"
      unsubscribe: "Denne oppsummeringen blir sendt fra %{site_link} når vi ikke har sett deg på en stund. For å melde deg av %{unsubscribe_link}."
      click_here: "trykk her"
      from: "%{site_name} oppsummering"
      preheader: "En kort oppsummering siden ditt siste besøk på %{last_seen_at}"
    mailing_list:
      subject_template: "[%{site_name}] Oppsummering for %{date}"
      unsubscribe: "Denne oppsummeringen sendes daglig fordi e-postlistemodus er aktivert. For å melde deg deg av %{unsubscribe_link}."
      from: "%{site_name}-oppsummering"
      new_topics: "Nye emner"
      view_this_topic: "Vis dette emnet"
      back_to_top: "Tilbake til toppen"
    account_created:
      subject_template: "[%{site_name}] Din Nye Konto"
      text_body_template: |
        En ny konto ble registrert for deg på %{site_name}

        Trykk på følgende link for å velge et passord for kontoen din:
        %{base_url}/users/password-reset/%{email_token}
    confirm_new_email:
      subject_template: "[%{site_name}] Bekreft e-postadressen din"
    confirm_old_email:
      subject_template: "[%{site_name}] Bekreft nåværende e-postadresse"
    notify_old_email:
      subject_template: "[%{site_name}] Din e-postadresse har blitt endret"
    signup:
      subject_template: "[%{site_name}] Bekreft din nye konto"
      text_body_template: |
        Velkommen til %{site_name}!

        Trykk på denne lenken for å aktivere kontoen din:
        %{base_url}/users/activate-account/%{email_token}
  page_not_found:
    title: "Oisann! Den siden finnes ikke eller er privat."
    popular_topics: "Populært"
    recent_topics: "Nylig"
    see_more: "Mer"
    search_title: "Søk i denne siden"
    search_google: "Google"
  login_required:
    welcome_message: |
      #[Velkommen til %{title}](#welcome)
      En bruker er påkrevd. Lag en bruker eller logg inn for å fortsette.
  terms_of_service:
    title: "Bruksvilkår"
    signup_form_message: 'Jeg har lest og akseptert <a href="/tos" target="_blank">Bruksvilkårene</a>.'
  deleted: 'slettet'
  upload:
    edit_reason: "Last ned lokal kopi av bilder"
    unauthorized: "Beklager, filen du prøver å legge til er ikke autorisert\n(authorized extensions: %{authorized_extensions})."
    pasted_image_filename: "Limt inn bilde"
    images:
      size_not_found: "Beklager, vi kunne ikke fastslå størrelsen på bildet ditt. Kanskje bildet ditt er blitt ødelagt?"
  email_log:
    no_user: "Finner ikke brukeren med id %{user_id}"
    anonymous_user: "Brukeren er anonym"
    seen_recently: "Brukeren ble sett nylig"
    post_deleted: "innlegget var "
    user_suspended: "Brukeren var suspendert"
    already_read: "bruker har allerede lest dette innlegget"
    message_blank: "meldingen er tom"
  about: "Om"
  guidelines: "Retningslinjer"
  privacy: "Personvern"
  edit_this_page: "Endre denne siden"
  csv_export:
    boolean_yes: "Ja"
    boolean_no: "Nei"
  guidelines_topic:
    body: |
      <a name="sivilisert"></a>

      ## [Dette er et sivilisert sted for offentlig diskusjon](#sivilisert)

      Vær så snill og behandle denne diskusjonen med samme respekt du ville behandlet en offentlig park med. Også vi er en ressurs delt med fellesskapet &ndash; et sted hvor en kan dele ferdigheter, kunnskap og interesse gjennom en samtale som går sin gang.

      Dette er ikke definitive regler, bare hjelpemidler for fellesskapets menneskelige vurderingsevne. Bruk disse retningslinjene til å holde dette stedet rent og godt belyst for sivilisert offentlig samtale.

      <a name="forbedre"></a>

      ## [Forbedre diskusjonen](#forbedre)

      Hjelp oss å gjøre dette til et godt sted for diskusjon ved å alltid jobbe mot å gjøre diskusjonen bedre på en eller annen måte. Hvis du ikke er sikker på at innlegget ditt tilfører noe til diskusjonen, så tenk over hva det er du vil si og prøv igjen senere.

      Emnene som diskuteres her, betyr noe for oss, og vi vil at du skal oppføre deg som om de betyr noe for deg også. Vis respekt for dem og menneskene som diskuterer dem, selv om du er uenig med noe av det som blir sagt.

      En måte å forbedre diskusjonen på er å utforske dem som allerede foregår. Vær så snill og bruk litt tid til å streife gjennom emnene her før du svarer eller startet ditt eget, og du vil ha større sjanse for å møte noen som deler dine interesser.

      <a name="grei"></a>

      ## [Vær grei, også dersom du er uenig](#grei)

      Du ønsker kanskje å svare på noe du er uenig med. Det er greit. Men husk å _krisere idéer, ikke mennesker_. Vær så snill å unngå:

      *   Utskjelling.
      *   Personangrep.
      *   Å svare på et innleggs tone i stedet for dets faktiske innhold
      *   Refleksartig motsigelse.

      Kom med begrunnede motargumenter i stedet som forbedrer samtalen.

      <a name="delta"></a>

      ## [Din deltakelse teller](#delta)

      Samtalene vi fører her, setter tonen for alle. Hjelp oss å påvirke fremtiden til dette fellesskapet ved å velge å ta del i diskusjoner som gjør dette forumet til et interessant sted å være &ndash; og ved å unngå dem som ikke gjør det.

      Discourse kommer med verktøy som gjør fellesskapeti stand til å sammen identifisere de beste (og dårligste) bidragene: favoritter, bokmerker, liker, rapportering, svar, redigering, osv. Bruk disse verktøyene til å forbedre din egen opplevelse, og alle andres.

      La oss prøve å forlate parken i bedre stand enn da vi kom.

      <a name="rapporter-problemer"></a>

      ## [Dersom du ser et problem, rapportér det](#rapporter-problemer)

      Moderatorer har en særmakt; de er ansvarlige for dette forumet. Men det er du også. Med din hjelp kan moderatorene være meglere, ikke bare vaktmestre eller politi.

      Når du ser dårlig oppførsel, ikke var. Det oppmuntrer den dårlige oppførselen ved å gi den oppmerksomhet, tærer på kreftene dine og kaster bort alles tid. _Bare rapportér den_. Dersom nok rapporteringer blir registrert, vil det bli handlet, enten automatisk eller ved at en moderator griper inn.

      For å opprettholde fellesskapet forbeholder moderatorene seg retten til å fjerne hvilket som helst innhold fra hvilken som helst bruker av hvilken som helst grunn når som helst. Moderatorer godkjenner ikke nye innlegg på noen som helst måte; moderatorene og sideoperatøren påtar seg intet ansvar for innhold publisert av fellesskapet.

      <a name="vaer-sivilisert"></a>

      ## [Vær alltid sivilisert](#vaer-sivilisert)

      Ingenting saboterer en sunn samtale som frekkhet:

      *   Vær sivilisert. Ikke publiser noe som et fornuftig menneske ville ansett som fornærmende, sårende eller hatefult.
      *   Hold det rent. Ikke publiser noe usømmelig eller pornografisk.
      *   Respektér hverandre. Ikke trakassér eller plag noen, utgi deg for å være for å være en annen eller prisgi andres fortrolighet.
      * Respekt forumet vårt. Ikke publiser spam eller vandalisér forumet på annet vis.

      Dette er ikke håndfaste begrep med nøyaktige definisjoner &ndash; unngå til og med det som _ser ut_ til å være noe av disse tingene. Hvis du er usikker, spør deg selv hvordan det ville føles om innlegget ditt sto på forsiden av New York Times.

      Dette er et offentlig forum, og søkemotorer indekserer disse diskusjonene. Sørg for at språket, lenkene og bildene er trygt for familie og venner.

      <a name="hold-det-ryddig"></a>

      ## [Hold det ryddig](#hold-det-ryddig)

      Anstreng deg for å sette ting på riktig plass slik at vi bruke mer tid på å diskutere og mindre på å rydde opp. Derfor:

      *   Ikke start et emne i gal kategori.
      *   Ikke publiser samme ting i flere kategorier.
      *   Ikke publiser svar uten innhold.
      *   Ikke avled et emne ved å endre det midt i diskusjonen.
      *   Ikke signér innleggene dine &ndash; hvert innlegg har profilinformasjonen din tilknyttet.

      I stedet for å publisere «+1» eller «Enig» bruk liker-knappen. I stedet for å ta et eksisterende emne i en radikalt annerledes retning, bruk Svar med lenket emne.

      <a name="tyveri"></a>

      ## [Publisér dine egne ting](#tyveri)

      Du har ikke lov publisere noe digitalt som tilhører en annen, uten tillatelse. Du har ikke lov til å publisere beskrivelser av, lenker til eller metoder for å stjele andres åndsverk (programvare, film, lyd, bilde), eller for å bryte andre lover.

      <a name="drevet-av"></a>

      ## [Drevet av deg](#drevet-av)

      Denne siden drives av ditt [vennlige personell](/about) og *deg*, en del av felleskapet. Dersom du har noen flere spørsmål om hvordan ting skal fungere her, opprett et nytt emne i [kategorien for tilbakemeldinger](/c/site-feedback) og la oss diskutere! Hvis det er et kritisk eller akutt problem som ikke kan bli håndtert med et meta-emne eller en rapportering, ta kontakt med oss via [personell-siden](/about).

      <a name="vilkaar"></a>

      ## [Vilkår](#vilkaar)

      Ja, juridisk fagspråk er kjedelig, men vi må beskytte oss selv &ndash; og i utvidet betydning deg og dine data &ndash; mot uvennlige mennesker. Vi har [Vilkår](/tos) som beskriver din (og vår) oppførsel og rettigheter med tanke på innhold, personvern og lover. For å bruke denne tjenesten må du samtykke å overholde våre [Vilkår](/tos).
  tos_topic:
    title: "Bruksvilkår"
  privacy_topic:
    title: "Personvernerklæring"
    body: |
      <a name="samle"></a>

      ## [Hvilke opplysninger samler vi?](#samle)

      Vi samler opplysninger fra deg når du registrerer deg på nettstedet vårt, og vi samler data når du deltar på forumet ved å lese, skrive og evaluere innholdet som deles her.

      Når du registrerer deg på nettstedet vårt, kan du bli bedt om å oppgi navnet og e-postadressen din. Imidlertid kan du besøke nettstedet vårt uten å registrere deg. E-postadressen din vil bli bekreftet med en e-post som inneholder en unik lenke. Hvis siden den lenker til, blir besøkt, vet vi at du har kontroll over e-postadressen.

      Når du registrerer deg og skriver innlegg, registrerer vi IP-adressen som innlegget stammer fra. Vi kan også oppbevare logger som inkluderer IP-adressen til alle forespørslene sendt til tjeneren vår.

      <a name="bruk"></a>

      ## [Hva bruker vi opplysningene dine til?](#bruk)

      Alle opplysningene vi samler fra deg, kan bli brukt på en av følgende måter:

      *   For å gjøre opplevelsen din mer personlig. Opplysningene dine hjelper oss å svare bedre på dine individuelle behov.
      *   For å forbedre nettstedet vårt. Vi jobber konstant for å forbedre nettstedets tilbud basert på opplysningene og tilbakemeldingene vi mottar fra deg.
      *   For å forbedre vår kundeservice. Dine opplysninger hjelper oss å svare mer effektivt på dine forespørsler sendt til kundeservice eller behov om støtte.
      *   For å sende periodiske e-poster. E-postadressen du oppgir, kan bli brukt til å sende deg informasjon, påminnelser som du ber om ved endringer av emner eller ved svar til brukernavnet ditt, til henvendelser, og/eller andre forspørsler eller andre spørsmål.

      <a name="sikre"></a>

      ## [Hvordan sikrer vi opplysningene?](#sikre)

      Vi gjennomfører flere sikkerhetstiltak for å holde personopplysningene dine sikre når du skriver inn, lagrer eller henter dem.

      <a name="datalagring"></a>

      ## [Hva er retningslinjene deres for lagring av data?](#datalagring)

      Vi vil forsøke i god tro å:

      *   Ikke oppbevare tjener-logger som inneholder IP-adressen til alle forspørslene til denne tjeneren ikke lenger enn i 90 dager.
      *   Ikke oppbevare IP-adressene forbundet med registrerte brukere og deres innlegg lenger enn i 5 år.

      <a name="informasjonskapsler"></a>

      ## [Bruker vi informasjonskapsler?](#informasjonskapsler)

      Ja. Informasjonskapsler er små filer som et nettsted eller dets tjenesteleverandør overfører til harddisken på datamaskinen din gjennom nettleseren din (dersom du tillater det). Disse informasjonskapslene gjør det mulig for nettstedet å gjenkjenne nettleseren din og, dersom du har en konto, knytte nettleseren til den.

      Vi bruker informasjonskapsler for å forstå og lagre preferansene dine for fremtidige besøk og for å samle aggregatdata om trafikk på og samhandling med nettstedet slik at vi kan tilby bedre opplevelser og verktøy på nettstedet i fremtiden. Vi kan inngå avtaler med tredjeparts tjenesteleverandører for å bistå oss i å forstå besøkerne våres bedre. Disse tjenesteleverandørene har ikke lov til å bruke opplysningene samlet på våres vegne unntatt til å hjelpe oss å gjennomføre og forbedre anliggendet vårt.

      <a name="gi-videre"></a>

      ## [Gir vi noen opplysninger videre til andre parter?](#gi-videre)

      Vi verken selger, handler med eller overfører på noen annen måte til andre parter dine identifiserbare personopplysninger. Dette inkluderer ikke tredjeparter som har vår tillit og bistår oss i å drive nettstedet, utføre våre anliggender eller yter tjenester til deg, så lenge disse partene samtykker til å behandle disse opplysningene fortrolig. Vi kan også frigi opplysningene dine dersom vi tror at å frigi dem er hensiktsmessig for å overholde loven, håndheve nettstedet retningslinjer eller beskytte våre og andres rettigheter. Imidlertid kan opplysninger som ikke er personlig identifiserbare, bli delt med andre parter for marketsføring, reklame eller annet bruk.

      <a name="tredjepart"></a>

      ## [Tredjeparts lenker](#tredjepart)

      Av og til, etter skjønn, kan vil inkludere eller tilby tredjeparts produkter eller tjenester på nettstedet vårt. Disse tredjeparts nettstedene har separate og selvstendige personvernerklæringer. Vi bærer derfor intet ansvar eller forpliktelser for innholdet eller aktivitetene til disse nettstedene det lenkes til. Ikke mindre prøver vi å bevare vår eget nettsteds integritet og ønsker enhver tilbakemelding om disse nettstedene velkomne.

      <a name="coppa"></a>

      ## [Overensstemmelse med Children's Online Privacy Protection Act](#coppa)

      Nettstedet, produktene og tjenestene våre er rettet mot folk som er minst 13 år gamle. Dersom denne tjeneren er i USA, og du er under 13 år i henhold til kravene i  COPPA ([Children's Online Privacy Protection Act](https://en.wikipedia.org/wiki/Children%27s_Online_Privacy_Protection_Act)), ikke bruk dette nettstedet.

      <a name="nett"></a>

      ## [Personvernerklæring bare for nettet](#nett)

      Denne nett-personvernerklæringen gjelder bare for informasjon samlet gjennom nettstedet vårt og ikke for opplysninger samlet når en er frakoblet.

      <a name="samtykke"></a>

      ## [Ditt samtykke](#samtykke)

      Vet å bruke nettstedet vårt samtykker du til nettstedets personvernerklæring.

      <a name="endringer"></a>

      ## [Changes to our Privacy Policy](#endringer)

      Dersom vi beslutter å endre personvernerklæringen vår, vil vi publisere disse endringene på denne siden.

      Dette dokumentet er lisensiert under CC-BY-SA. De ble sist oppdatert 31. mai 2013.
  badges:
    editor:
      name: Tekstbehandler
    member:
      name: Medlem
    anniversary:
      name: Jubileum
    good_topic:
      name: Bra emne
    champion:
      description: Inviterte fem medlemmer
    first_quote:
      name: Første sitering
      description: Siterte et innlegg
    read_guidelines:
      name: Les retningslinjene
    famous_link:
      name: Berømt lenke
    appreciated:
      name: Verdsatt
    out_of_love:
      name: Ikke mer kjærlighet å gi
    thank_you:
      name: Takk skal du ha
    gives_back:
      name: Gir tilbake
    first_onebox:
      long_description: Dette merket tildeles den første gangen du publiserer et innlegg med en lenke på en egen linje, som deretter automatisk blir utvidet til en miniboks med en kort oppsummering av lenken, en tittel og (dersom tilgjengelig) et bilde.
  admin_login:
    success: "E-post sendt"
    error: "Feil!"
    submit_button: "Send e-post"
  tags:
    title: "Stikkord"
  finish_installation:
    confirm_email:
      title: "Bekreft din e-postadresse"
    resend_email:
      title: "Send aktivterings-epost på nytt"
      message: "<p>Vi har sendt aktiverings-eposten på nytt til <b>%{email}</b>"
  safe_mode:
    title: "Start sikkerhetsmodus"
    description: "Sikkerhetsmodus lar deg teste nettstedet ditt uten at tillegg eller tilpasninger lastes."
  wizard:
    step:
      contact:
        fields:
          contact_email:
            label: "E-post"
            placeholder: "navn@example.com"
      logos:
        title: "Logoer"
        fields:
          logo_url:
            label: "Primær logo"
            description: "Logoen som vises oppe til venstre på nettstedet. Bruk et bilde med en bred rektangelform."
          logo_small_url:
            label: "Kompakt logo"
            description: "En kompakt versjon av logoen. Vises oppe til venstre npr du blar nedover. Bruk et bilde med kvadratisk form."
      icons:
        title: "Ikoner"
        fields:
          favicon_url:
            label: "Lite ikon"
            description: "Et ikon som representerer nettstedet ditt i nettlesere. Bør se bra ut i så liten størrelse som 32 ganger 32 piksler."
          apple_touch_icon_url:
            label: "Stort ikon"
            description: "Et ikon som representerer nettstedet ditt på moderne enheter og ser bra ut i større størrelser. Anbefalt størrelse er minst 144 ganger 144 piksler."
      homepage:
        title: "Hjemmeside"
        fields:
          homepage_style:
            choices:
              latest:
                label: "Siste emner"
              categories:
                label: "Kategorier"
      emoji:
        title: "Emoji"
  activemodel:
    errors:
      <<: *errors<|MERGE_RESOLUTION|>--- conflicted
+++ resolved
@@ -278,10 +278,7 @@
               common: "er et av de 10000 mest vanlige passordene. Venligst benytt et mer sikkert passord."
               same_as_username: "er det somme som brukernavnet ditt. Benytt et sikrere passord."
               same_as_email: "er det samme som din e-mail. Benytt et sikrere passord."
-<<<<<<< HEAD
-=======
               same_as_current: "er det samme som nåværende passord."
->>>>>>> 8923e407
             ip_address:
               signup_not_allowed: "Registrering er ikke tillatt fra denne kontoen."
         color_scheme_color:
