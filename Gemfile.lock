GEM
  remote: https://rubygems.org/
  specs:
    actionmailer (4.2.7.1)
      actionpack (= 4.2.7.1)
      actionview (= 4.2.7.1)
      activejob (= 4.2.7.1)
      mail (~> 2.5, >= 2.5.4)
      rails-dom-testing (~> 1.0, >= 1.0.5)
    actionpack (4.2.7.1)
      actionview (= 4.2.7.1)
      activesupport (= 4.2.7.1)
      rack (~> 1.6)
      rack-test (~> 0.6.2)
      rails-dom-testing (~> 1.0, >= 1.0.5)
      rails-html-sanitizer (~> 1.0, >= 1.0.2)
    actionview (4.2.7.1)
      activesupport (= 4.2.7.1)
      builder (~> 3.1)
      erubis (~> 2.7.0)
      rails-dom-testing (~> 1.0, >= 1.0.5)
      rails-html-sanitizer (~> 1.0, >= 1.0.2)
    active_model_serializers (0.8.3)
      activemodel (>= 3.0)
    activejob (4.2.7.1)
      activesupport (= 4.2.7.1)
      globalid (>= 0.3.0)
    activemodel (4.2.7.1)
      activesupport (= 4.2.7.1)
      builder (~> 3.1)
    activerecord (4.2.7.1)
      activemodel (= 4.2.7.1)
      activesupport (= 4.2.7.1)
      arel (~> 6.0)
    activesupport (4.2.7.1)
      i18n (~> 0.7)
      json (~> 1.7, >= 1.7.7)
      minitest (~> 5.1)
      thread_safe (~> 0.3, >= 0.3.4)
      tzinfo (~> 1.1)
    annotate (2.7.1)
      activerecord (>= 3.2, < 6.0)
      rake (>= 10.4, < 12.0)
    arel (6.0.3)
    aws-sdk (2.5.3)
      aws-sdk-resources (= 2.5.3)
    aws-sdk-core (2.5.3)
      jmespath (~> 1.0)
    aws-sdk-resources (2.5.3)
      aws-sdk-core (= 2.5.3)
    babel-source (5.8.34)
    babel-transpiler (0.7.0)
      babel-source (>= 4.0, < 6)
      execjs (~> 2.0)
    barber (0.11.2)
      ember-source (>= 1.0, < 3)
      execjs (>= 1.2, < 3)
    better_errors (2.1.1)
      coderay (>= 1.0.0)
      erubis (>= 2.6.6)
      rack (>= 0.9.0)
    binding_of_caller (0.7.2)
      debug_inspector (>= 0.0.1)
    builder (3.2.2)
    bullet (5.4.2)
      activesupport (>= 3.0.0)
      uniform_notifier (~> 1.10.0)
    byebug (9.0.6)
    certified (1.0.0)
    coderay (1.1.1)
    concurrent-ruby (1.0.2)
    connection_pool (2.2.0)
    crass (1.0.2)
    daemons (1.2.4)
    debug_inspector (0.0.2)
    diff-lcs (1.2.5)
    discourse-qunit-rails (0.0.9)
      railties
    discourse_fastimage (2.0.3)
    domain_name (0.5.25)
      unf (>= 0.0.5, < 1.0.0)
    email_reply_trimmer (0.1.6)
    ember-data-source (2.2.1)
      ember-source (>= 1.8, < 3.0)
    ember-handlebars-template (0.7.5)
      barber (>= 0.11.0)
      sprockets (>= 3.3, < 4)
    ember-rails (0.18.5)
      active_model_serializers
      ember-data-source (>= 1.0.0.beta.5)
      ember-handlebars-template (>= 0.1.1, < 1.0)
      ember-source (>= 1.1.0)
      jquery-rails (>= 1.0.17)
      railties (>= 3.1)
    ember-source (2.10.0)
    erubis (2.7.0)
    eventmachine (1.2.0.1)
    excon (0.53.0)
    execjs (2.7.0)
    exifr (1.2.4)
    fabrication (2.9.8)
    fakeweb (1.3.0)
    faraday (0.9.2)
      multipart-post (>= 1.2, < 3)
    fast_blank (1.0.0)
    fast_stack (0.2.0)
    fast_xor (1.1.3)
      rake
      rake-compiler
    fast_xs (0.8.0)
    ffi (1.9.10)
    flamegraph (0.9.5)
    foreman (0.82.0)
      thor (~> 0.19.1)
    fspath (2.1.1)
    gc_tracer (1.5.1)
    globalid (0.3.7)
      activesupport (>= 4.1.0)
    guess_html_encoding (0.0.11)
    hashie (3.4.4)
    highline (1.7.8)
    hiredis (0.6.1)
    htmlentities (4.3.4)
    http-cookie (1.0.2)
      domain_name (~> 0.5)
    http_accept_language (2.0.5)
    i18n (0.7.0)
    image_optim (0.20.2)
      exifr (~> 1.1, >= 1.1.3)
      fspath (~> 2.1)
      image_size (~> 1.3)
      in_threads (~> 1.3)
      progress (~> 3.0, >= 3.0.1)
    image_size (1.4.1)
    in_threads (1.3.1)
    jmespath (1.3.1)
    jquery-rails (4.2.1)
      rails-dom-testing (>= 1, < 3)
      railties (>= 4.2.0)
      thor (>= 0.14, < 2.0)
    json (1.8.3)
    jwt (1.5.2)
    kgio (2.10.0)
    libv8 (5.3.332.38.1)
    listen (0.7.3)
    logster (1.2.5)
    loofah (2.0.3)
      nokogiri (>= 1.5.9)
    lru_redux (1.1.0)
    mail (2.6.4)
      mime-types (>= 1.16, < 4)
    memory_profiler (0.9.7)
    message_bus (2.0.2)
      rack (>= 1.1.3)
    metaclass (0.0.4)
    method_source (0.8.2)
    mime-types (2.99.2)
    mini_portile2 (2.1.0)
    mini_racer (0.1.7)
      libv8 (~> 5.3)
    minitest (5.9.1)
    mocha (1.1.0)
      metaclass (~> 0.0.1)
    mock_redis (0.15.4)
    moneta (0.8.1)
    msgpack (0.7.6)
    multi_json (1.12.1)
    multi_xml (0.5.5)
    multipart-post (2.0.0)
    mustache (1.0.3)
    netrc (0.11.0)
    nokogiri (1.6.8.1)
      mini_portile2 (~> 2.1.0)
    nokogumbo (1.4.7)
      nokogiri
    oauth (0.4.7)
    oauth2 (1.0.0)
      faraday (>= 0.8, < 0.10)
      jwt (~> 1.0)
      multi_json (~> 1.3)
      multi_xml (~> 0.5)
      rack (~> 1.2)
    oj (2.17.5)
    omniauth (1.3.1)
      hashie (>= 1.2, < 4)
      rack (>= 1.0, < 3)
    omniauth-facebook (3.0.0)
      omniauth-oauth2 (~> 1.2)
    omniauth-github-discourse (1.1.2)
      omniauth (~> 1.0)
      omniauth-oauth2 (~> 1.1)
    omniauth-google-oauth2 (0.3.1)
      jwt (~> 1.0)
      multi_json (~> 1.3)
      omniauth (>= 1.1.1)
      omniauth-oauth2 (>= 1.3.1)
    omniauth-instagram (1.0.2)
      omniauth (~> 1)
      omniauth-oauth2 (~> 1)
    omniauth-oauth (1.1.0)
      oauth
      omniauth (~> 1.0)
    omniauth-oauth2 (1.3.1)
      oauth2 (~> 1.0)
      omniauth (~> 1.2)
    omniauth-openid (1.0.1)
      omniauth (~> 1.0)
      rack-openid (~> 1.3.1)
    omniauth-twitter (1.2.1)
      json (~> 1.3)
      omniauth-oauth (~> 1.1)
<<<<<<< HEAD
    onebox (1.6.7)
=======
    onebox (1.6.8)
>>>>>>> dd4937a4
      fast_blank (>= 1.0.0)
      htmlentities (~> 4.3.4)
      moneta (~> 0.8)
      multi_json (~> 1.11)
      mustache
      nokogiri (~> 1.6.6)
    openid-redis-store (0.0.2)
      redis
      ruby-openid
    pg (0.19.0)
    progress (3.1.1)
    pry (0.10.4)
      coderay (~> 1.1.0)
      method_source (~> 0.8.1)
      slop (~> 3.4)
    pry-nav (0.2.4)
      pry (>= 0.9.10, < 0.11.0)
    pry-rails (0.3.4)
      pry (>= 0.9.10)
    puma (3.6.0)
    r2 (0.2.6)
    rack (1.6.5)
    rack-mini-profiler (0.10.1)
      rack (>= 1.2.0)
    rack-openid (1.3.1)
      rack (>= 1.1.0)
      ruby-openid (>= 2.1.8)
    rack-protection (1.5.3)
      rack
    rack-test (0.6.3)
      rack (>= 1.0)
    rails (4.2.7.1)
      actionmailer (= 4.2.7.1)
      actionpack (= 4.2.7.1)
      actionview (= 4.2.7.1)
      activejob (= 4.2.7.1)
      activemodel (= 4.2.7.1)
      activerecord (= 4.2.7.1)
      activesupport (= 4.2.7.1)
      bundler (>= 1.3.0, < 2.0)
      railties (= 4.2.7.1)
      sprockets-rails
    rails-deprecated_sanitizer (1.0.3)
      activesupport (>= 4.2.0.alpha)
    rails-dom-testing (1.0.7)
      activesupport (>= 4.2.0.beta, < 5.0)
      nokogiri (~> 1.6.0)
      rails-deprecated_sanitizer (>= 1.0.1)
    rails-html-sanitizer (1.0.3)
      loofah (~> 2.0)
    rails_multisite (1.0.6)
      rails (> 4.2, < 5)
    railties (4.2.7.1)
      actionpack (= 4.2.7.1)
      activesupport (= 4.2.7.1)
      rake (>= 0.8.7)
      thor (>= 0.18.1, < 2.0)
    raindrops (0.17.0)
    rake (11.2.2)
    rake-compiler (0.9.9)
      rake
    rb-fsevent (0.9.7)
    rb-inotify (0.9.7)
      ffi (>= 0.5.0)
    rbtrace (0.4.8)
      ffi (>= 1.0.6)
      msgpack (>= 0.4.3)
      trollop (>= 1.16.2)
    redis (3.3.1)
    redis-namespace (1.5.2)
      redis (~> 3.0, >= 3.0.4)
    rest-client (1.8.0)
      http-cookie (>= 1.0.2, < 2.0)
      mime-types (>= 1.16, < 3.0)
      netrc (~> 0.7)
    rinku (2.0.0)
    rmmseg-cpp (0.2.9)
    rspec (3.4.0)
      rspec-core (~> 3.4.0)
      rspec-expectations (~> 3.4.0)
      rspec-mocks (~> 3.4.0)
    rspec-core (3.4.4)
      rspec-support (~> 3.4.0)
    rspec-expectations (3.4.0)
      diff-lcs (>= 1.2.0, < 2.0)
      rspec-support (~> 3.4.0)
    rspec-html-matchers (0.7.0)
      nokogiri (~> 1)
      rspec (~> 3)
    rspec-mocks (3.4.1)
      diff-lcs (>= 1.2.0, < 2.0)
      rspec-support (~> 3.4.0)
    rspec-rails (3.4.2)
      actionpack (>= 3.0, < 4.3)
      activesupport (>= 3.0, < 4.3)
      railties (>= 3.0, < 4.3)
      rspec-core (~> 3.4.0)
      rspec-expectations (~> 3.4.0)
      rspec-mocks (~> 3.4.0)
      rspec-support (~> 3.4.0)
    rspec-support (3.4.1)
    rtlit (0.0.5)
    ruby-openid (2.7.0)
    ruby-readability (0.7.0)
      guess_html_encoding (>= 0.0.4)
      nokogiri (>= 1.6.0)
    sanitize (4.0.1)
      crass (~> 1.0.2)
      nokogiri (>= 1.4.4)
      nokogumbo (~> 1.4.1)
    sass (3.2.19)
    sass-rails (5.0.4)
      railties (>= 4.0.0, < 5.0)
      sass (~> 3.1)
      sprockets (>= 2.8, < 4.0)
      sprockets-rails (>= 2.0, < 4.0)
      tilt (>= 1.1, < 3)
    seed-fu (2.3.5)
      activerecord (>= 3.1, < 4.3)
      activesupport (>= 3.1, < 4.3)
    shoulda (3.5.0)
      shoulda-context (~> 1.0, >= 1.0.1)
      shoulda-matchers (>= 1.4.1, < 3.0)
    shoulda-context (1.2.2)
    shoulda-matchers (2.8.0)
      activesupport (>= 3.0.0)
    sidekiq (4.2.4)
      concurrent-ruby (~> 1.0)
      connection_pool (~> 2.2, >= 2.2.0)
      rack-protection (>= 1.5.0)
      redis (~> 3.2, >= 3.2.1)
    sidekiq-statistic (1.2.0)
      sidekiq (>= 3.3.4, < 5)
    simple-rss (1.3.1)
    sinatra (1.4.6)
      rack (~> 1.4)
      rack-protection (~> 1.4)
      tilt (>= 1.3, < 3)
    slop (3.6.0)
    spork (1.0.0rc4)
    spork-rails (4.0.0)
      rails (>= 3.0.0, < 5)
      spork (>= 1.0rc0)
    sprockets (3.6.3)
      concurrent-ruby (~> 1.0)
      rack (> 1, < 3)
    sprockets-rails (3.1.1)
      actionpack (>= 4.0)
      activesupport (>= 4.0)
      sprockets (>= 3.0.0)
    stackprof (0.2.10)
    thin (1.7.0)
      daemons (~> 1.0, >= 1.0.9)
      eventmachine (~> 1.0, >= 1.0.4)
      rack (>= 1, < 3)
    thor (0.19.1)
    thread_safe (0.3.5)
    tilt (2.0.5)
    timecop (0.8.1)
    trollop (2.1.2)
    tzinfo (1.2.2)
      thread_safe (~> 0.1)
    uglifier (3.0.2)
      execjs (>= 0.3.0, < 3)
    unf (0.1.4)
      unf_ext
    unf_ext (0.0.7.1)
    unicorn (5.2.0)
      kgio (~> 2.6)
      raindrops (~> 0.7)
    uniform_notifier (1.10.0)

PLATFORMS
  ruby

DEPENDENCIES
  active_model_serializers (~> 0.8.3)
  annotate
  aws-sdk
  babel-transpiler
  barber
  better_errors
  binding_of_caller
  bullet
  byebug
  certified
  discourse-qunit-rails
  discourse_fastimage (= 2.0.3)
  email_reply_trimmer (= 0.1.6)
  ember-handlebars-template (= 0.7.5)
  ember-rails (= 0.18.5)
  ember-source (= 2.10.0)
  excon
  execjs
  fabrication (= 2.9.8)
  fakeweb (~> 1.3.0)
  fast_blank
  fast_stack
  fast_xor
  fast_xs
  flamegraph
  foreman
  gc_tracer
  highline
  hiredis
  htmlentities
  http_accept_language (~> 2.0.5)
  image_optim (= 0.20.2)
  listen (= 0.7.3)
  logster
  lru_redux
  mail
  memory_profiler
  message_bus
  mime-types
  mini_racer
  minitest
  mocha
  mock_redis
  multi_json
  mustache
  nokogiri
  oj
  omniauth
  omniauth-facebook
  omniauth-github-discourse
  omniauth-google-oauth2
  omniauth-instagram
  omniauth-oauth2
  omniauth-openid
  omniauth-twitter
  onebox
  openid-redis-store
  pg
  pry-nav
  pry-rails
  puma
  r2 (~> 0.2.5)
  rack-mini-profiler
  rack-protection
  rails (~> 4.2)
  rails_multisite
  rake
  rb-fsevent
  rb-inotify (~> 0.9)
  rbtrace
  redis
  redis-namespace
  rest-client
  rinku
  rmmseg-cpp
  rspec
  rspec-html-matchers
  rspec-rails
  rtlit
  ruby-readability
  sanitize
  sass
  sass-rails
  seed-fu (~> 2.3.5)
  shoulda
  sidekiq
  sidekiq-statistic
  simple-rss
  sinatra
  spork-rails
  stackprof
  thin
  timecop
  uglifier
  unf
  unicorn

BUNDLED WITH
   1.13.6<|MERGE_RESOLUTION|>--- conflicted
+++ resolved
@@ -209,11 +209,7 @@
     omniauth-twitter (1.2.1)
       json (~> 1.3)
       omniauth-oauth (~> 1.1)
-<<<<<<< HEAD
-    onebox (1.6.7)
-=======
     onebox (1.6.8)
->>>>>>> dd4937a4
       fast_blank (>= 1.0.0)
       htmlentities (~> 4.3.4)
       moneta (~> 0.8)
